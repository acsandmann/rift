--- conflicted
+++ resolved
@@ -267,11 +267,8 @@
             wn_actor.run(),
             mission_control_native.run(),
             mission_control.run(),
-<<<<<<< HEAD
             command_switcher.run(),
-=======
             process_actor.run()
->>>>>>> 1f067dd8
         );
     });
 }
