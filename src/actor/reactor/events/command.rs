--- conflicted
+++ resolved
@@ -97,15 +97,11 @@
         } else {
             WorkspaceSwitchState::Inactive
         };
-<<<<<<< HEAD
         reactor.handle_layout_response(response, workspace_space);
-=======
-        reactor.handle_layout_response(response);
 
         if matches!(cmd, LayoutCommand::ScrollWorkspace { .. }) {
             let _ = reactor.update_layout(false, false);
         }
->>>>>>> 54a65211
     }
 
     pub fn handle_command_metrics(_reactor: &mut Reactor, cmd: MetricsCommand) {
