use objc2_core_foundation::CGRect;
use tracing::{debug, trace, warn};

use crate::actor::app::WindowId;
use crate::actor::reactor::events::drag::DragEventHandler;
use crate::actor::reactor::{
    DragState, MissionControlState, Quiet, Reactor, Requested, TransactionId, WindowState, utils,
};
use crate::common::config::LayoutMode;
use crate::layout_engine::LayoutEvent;
use crate::sys::app::WindowInfo as Window;
use crate::sys::event::{MouseState, get_mouse_state};
use crate::sys::geometry::SameAs;
use crate::sys::window_server::{WindowServerId, WindowServerInfo};

pub struct WindowEventHandler;

impl WindowEventHandler {
    pub fn handle_window_created(
        reactor: &mut Reactor,
        wid: WindowId,
        window: Window,
        ws_info: Option<WindowServerInfo>,
        _mouse_state: Option<MouseState>,
    ) {
        // FIXME: We assume all windows are on the main screen.
        if let Some(wsid) = window.sys_id {
            reactor.window_manager.window_ids.insert(wsid, wid);
            reactor.window_manager.observed_window_server_ids.remove(&wsid);
        }
        if let Some(info) = ws_info {
            reactor.window_manager.observed_window_server_ids.remove(&info.id);
            reactor.window_server_info_manager.window_server_info.insert(info.id, info);
        }

        let frame = window.frame;
        let mut window_state: WindowState = window.into();
        let is_manageable = utils::compute_window_manageability(
            window_state.window_server_id,
            window_state.is_minimized,
            window_state.is_ax_standard,
            window_state.is_ax_root,
            &reactor.window_server_info_manager.window_server_info,
        );
        window_state.is_manageable = is_manageable;
        if let Some(wsid) = window_state.window_server_id {
            reactor.transaction_manager.store_txid(
                wsid,
                reactor.transaction_manager.get_last_sent_txid(wsid),
                window_state.frame_monotonic,
            );
        }

        let server_id = window_state.window_server_id;
        reactor.window_manager.windows.insert(wid, window_state);

        if is_manageable {
            if let Some(space) = reactor.best_space_for_window(&frame, server_id) {
                if let Some(app_info) =
                    reactor.app_manager.apps.get(&wid.pid).map(|app| app.info.clone())
                {
                    if let Some(wsid) = server_id {
                        reactor.app_manager.mark_wsids_recent(std::iter::once(wsid));
                    }
                    reactor.process_windows_for_app_rules(wid.pid, vec![wid], app_info);
                }
                reactor.send_layout_event(LayoutEvent::WindowAdded(space, wid));
            }
        }
        // TODO: drag state is maybe managed by ensure_active_drag
        // if mouse_state == MouseState::Down {
        //     reactor.drag_manager.drag_state = DragState::Active { ... };
        // }
    }

    pub fn handle_window_destroyed(reactor: &mut Reactor, wid: WindowId) -> bool {
        if !reactor.window_manager.windows.contains_key(&wid) {
            return false;
        }
        let window_server_id =
            reactor.window_manager.windows.get(&wid).and_then(|w| w.window_server_id);
        if let Some(ws_id) = window_server_id {
            reactor.transaction_manager.remove_for_window(ws_id);
            reactor.window_manager.window_ids.remove(&ws_id);
            reactor.window_server_info_manager.window_server_info.remove(&ws_id);
            reactor.window_manager.visible_windows.remove(&ws_id);
        } else {
            debug!(?wid, "Received WindowDestroyed for unknown window - ignoring");
        }
        reactor.window_manager.windows.remove(&wid);
        reactor.send_layout_event(LayoutEvent::WindowRemoved(wid));

        if let DragState::PendingSwap { session, target } = &reactor.drag_manager.drag_state {
            if session.window == wid || *target == wid {
                trace!(
                    ?wid,
                    "Clearing pending drag swap because a participant window was destroyed"
                );
                reactor.drag_manager.drag_state = DragState::Inactive;
            }
        }

        let dragged_window = reactor.drag_manager.dragged();
        let last_target = reactor.drag_manager.last_target();
        if dragged_window == Some(wid) || last_target == Some(wid) {
            reactor.drag_manager.reset();
            if dragged_window == Some(wid) {
                reactor.drag_manager.drag_state = DragState::Inactive;
            }
        }

        if reactor.drag_manager.skip_layout_for_window == Some(wid) {
            reactor.drag_manager.skip_layout_for_window = None;
        }
        true
    }

    pub fn handle_window_minimized(reactor: &mut Reactor, wid: WindowId) {
        if let Some(window) = reactor.window_manager.windows.get_mut(&wid) {
            if window.is_minimized {
                return;
            }
            window.is_minimized = true;
            window.is_manageable = false;
            if let Some(ws_id) = window.window_server_id {
                reactor.window_manager.visible_windows.remove(&ws_id);
            }
            reactor.send_layout_event(LayoutEvent::WindowRemoved(wid));
        } else {
            debug!(?wid, "Received WindowMinimized for unknown window - ignoring");
        }
    }

    pub fn handle_window_deminiaturized(reactor: &mut Reactor, wid: WindowId) {
        let (frame, server_id, is_ax_standard, is_ax_root) =
            match reactor.window_manager.windows.get_mut(&wid) {
                Some(window) => {
                    if !window.is_minimized {
                        return;
                    }
                    window.is_minimized = false;
                    (
                        window.frame_monotonic,
                        window.window_server_id,
                        window.is_ax_standard,
                        window.is_ax_root,
                    )
                }
                None => {
                    debug!(
                        ?wid,
                        "Received WindowDeminiaturized for unknown window - ignoring"
                    );
                    return;
                }
            };
        let is_manageable = utils::compute_window_manageability(
            server_id,
            false,
            is_ax_standard,
            is_ax_root,
            &reactor.window_server_info_manager.window_server_info,
        );
        if let Some(window) = reactor.window_manager.windows.get_mut(&wid) {
            window.is_manageable = is_manageable;
        }

        if is_manageable {
            if let Some(space) = reactor.best_space_for_window(&frame, server_id) {
                reactor.send_layout_event(LayoutEvent::WindowAdded(space, wid));
            }
        }
    }

    pub fn handle_window_frame_changed(
        reactor: &mut Reactor,
        wid: WindowId,
        new_frame: CGRect,
        last_seen: Option<TransactionId>,
        requested: Requested,
        mouse_state: Option<MouseState>,
    ) -> bool {
        debug!(
            ?wid,
            ?new_frame,
            last_seen=?last_seen,
            requested=?requested,
            mouse_state=?mouse_state,
            window_known=reactor.window_manager.windows.contains_key(&wid),
            "WindowFrameChanged event"
        );

        let effective_mouse_state = mouse_state.or_else(|| get_mouse_state());
        let event_mouse_state = mouse_state;
        let result = (|| -> bool {
            let Some(window) = reactor.window_manager.windows.get_mut(&wid) else {
                return false;
            };
            if matches!(
                reactor.mission_control_manager.mission_control_state,
                MissionControlState::Active
            ) || window
                .window_server_id
                .is_some_and(|wsid| reactor.space_manager.changing_screens.contains(&wsid))
            {
                return false;
            }
            let pending_target = window.window_server_id.and_then(|wsid| {
                reactor.transaction_manager.get_target_frame(wsid).map(|target| (wsid, target))
            });

            let last_sent_txid = window
                .window_server_id
                .map(|wsid| reactor.transaction_manager.get_last_sent_txid(wsid))
                .unwrap_or_default();
            let mut has_pending_request = pending_target.is_some();
            let mut triggered_by_rift =
                has_pending_request && last_seen.is_some_and(|seen| seen == last_sent_txid);

            if event_mouse_state == Some(MouseState::Down) && triggered_by_rift {
                if let Some((wsid, _)) = pending_target {
                    reactor.transaction_manager.remove_for_window(wsid);
                }
                triggered_by_rift = false;
                has_pending_request = false;
            }
            if has_pending_request {
                if let Some(last_seen) = last_seen
                    && last_seen != last_sent_txid
                {
                    // Ignore events that happened before the last time we
                    // changed the size or position of this window. Otherwise
                    // we would update the layout model incorrectly.
                    debug!(?last_seen, ?last_sent_txid, "Ignoring frame change");
                    return false;
                }
            }
            if requested.0 {
                // TODO: If the size is different from requested, applying a
                // correction to the model can result in weird feedback
                // loops, so we ignore these for now.
                return false;
            }
            if triggered_by_rift {
                if let Some((wsid, target)) = pending_target {
                    if new_frame.same_as(target) {
                        if !window.frame_monotonic.same_as(new_frame) {
                            debug!(?wid, ?new_frame, "Final frame matches Rift request");
                            window.frame_monotonic = new_frame;
                        }
                        reactor.transaction_manager.remove_for_window(wsid);
                    } else {
                        trace!(
                            ?wid,
                            ?new_frame,
                            ?target,
                            "Skipping intermediate frame from Rift request"
                        );
                    }
                } else if !window.frame_monotonic.same_as(new_frame) {
                    debug!(
                        ?wid,
                        ?new_frame,
                        "Rift frame event missing tx record; updating state"
                    );
                    window.frame_monotonic = new_frame;
                    if let Some(wsid) = window.window_server_id {
                        reactor.transaction_manager.remove_for_window(wsid);
                    }
                } else if !window.frame_monotonic.same_as(new_frame) {
                    debug!(
                        ?wid,
                        ?new_frame,
                        "Rift frame event without store; updating state"
                    );
                    window.frame_monotonic = new_frame;
                }
                return false;
            }
            let old_frame = std::mem::replace(&mut window.frame_monotonic, new_frame);
            if old_frame == new_frame {
                return false;
            }

            let dragging = event_mouse_state == Some(MouseState::Down)
                || matches!(
                    reactor.drag_manager.drag_state,
                    DragState::Active { .. } | DragState::PendingSwap { .. }
                );

            if !dragging && !triggered_by_rift {
                reactor.drag_manager.skip_layout_for_window = Some(wid);
            }

            if dragging {
                reactor.ensure_active_drag(wid, &old_frame);
                reactor.update_active_drag(wid, &new_frame);
                if old_frame.size != new_frame.size {
                    reactor.mark_drag_dirty(wid);
                }
                reactor.maybe_swap_on_drag(wid, new_frame);
            } else {
                let screens = reactor
                    .space_manager
                    .screens
                    .iter()
                    .filter_map(|screen| {
                        let space = reactor.space_manager.space_for_screen(screen)?;
                        let display_uuid = if screen.display_uuid.is_empty() {
                            None
                        } else {
                            Some(screen.display_uuid.clone())
                        };
                        Some((space, screen.frame, display_uuid))
                    })
                    .collect::<Vec<_>>();

                let server_id = window.window_server_id;
                let old_space = reactor.best_space_for_window(&old_frame, server_id);
                let new_space = reactor.best_space_for_window(&new_frame, server_id);

                if old_space != new_space {
                    if matches!(
                        reactor.drag_manager.drag_state,
                        DragState::Active { .. } | DragState::PendingSwap { .. }
                    ) || matches!(
                        &reactor.drag_manager.drag_state,
                        DragState::Active { session } if session.window == wid
                    ) {
                        if let Some(space) = new_space {
                            if let DragState::Active { session } =
                                &mut reactor.drag_manager.drag_state
                            {
                                if session.window == wid {
                                    session.settled_space = Some(space);
                                    session.layout_dirty = true;
                                }
                            }
                        }
                    } else {
                        if let Some(space) = new_space {
                            if let Some(active_ws) =
                                reactor.layout_manager.layout_engine.active_workspace(space)
                            {
                                let assigned = reactor
                                    .layout_manager
                                    .layout_engine
                                    .virtual_workspace_manager_mut()
                                    .assign_window_to_workspace(space, wid, active_ws);
                                if !assigned {
                                    warn!(
                                        "Failed to assign window {:?} to workspace {:?}",
                                        wid, active_ws
                                    );
                                }
                            }
                            reactor.send_layout_event(LayoutEvent::WindowAdded(space, wid));
                            let _ = reactor.update_layout(false, false).unwrap_or_else(|e| {
                                warn!("Layout update failed: {}", e);
                                false
                            });
                        } else {
                            reactor.send_layout_event(LayoutEvent::WindowRemoved(wid));
                            let _ = reactor.update_layout(false, false).unwrap_or_else(|e| {
                                warn!("Layout update failed: {}", e);
                                false
                            });
                        }
                    }
                } else if old_frame.size != new_frame.size {
                    reactor.send_layout_event(LayoutEvent::WindowResized {
                        wid,
                        old_frame,
                        new_frame,
                        screens,
                    });
                    return true;
                }
            }
            false
        })();
        handle_mouse_up_if_needed(reactor, effective_mouse_state);
        result
    }

    pub fn handle_window_title_changed(reactor: &mut Reactor, wid: WindowId, new_title: String) {
        if let Some(window) = reactor.window_manager.windows.get_mut(&wid) {
            let previous_title = window.title.clone();
            if previous_title == new_title {
                return;
            }
            window.title = new_title.clone();
            reactor.broadcast_window_title_changed(wid, previous_title, new_title);
            reactor.maybe_reapply_app_rules_for_window(wid);
        }
    }

    pub fn handle_mouse_moved_over_window(reactor: &mut Reactor, wsid: WindowServerId) {
<<<<<<< HEAD
        let Some(&wid) = reactor.window_manager.window_ids.get(&wsid) else {
            return;
        };
        if !reactor.should_raise_on_mouse_over(wid) {
            return;
        }

        reactor.raise_window(wid, Quiet::No, None);

        let space = reactor.window_manager.windows.get(&wid).and_then(|window| {
            reactor.best_space_for_window(&window.frame_monotonic, window.window_server_id)
        });

        if let Some(space) = space {
            reactor.send_layout_event(LayoutEvent::WindowFocused(space, wid));
=======
        if !matches!(
            reactor.config_manager.config.settings.layout.mode,
            LayoutMode::Scroll
        ) {
            let Some(&wid) = reactor.window_manager.window_ids.get(&wsid) else {
                return;
            };
            if reactor.should_raise_on_mouse_over(wid) {
                reactor.raise_window(wid, Quiet::No, None);
            }
>>>>>>> 54a65211
        }
    }
}

fn handle_mouse_up_if_needed(reactor: &mut Reactor, mouse_state: Option<MouseState>) {
    if mouse_state == Some(MouseState::Up)
        && (matches!(
            reactor.drag_manager.drag_state,
            DragState::Active { .. } | DragState::PendingSwap { .. }
        ) || reactor.drag_manager.skip_layout_for_window.is_some())
    {
        DragEventHandler::handle_mouse_up(reactor);
    }
}<|MERGE_RESOLUTION|>--- conflicted
+++ resolved
@@ -396,7 +396,13 @@
     }
 
     pub fn handle_mouse_moved_over_window(reactor: &mut Reactor, wsid: WindowServerId) {
-<<<<<<< HEAD
+        if matches!(
+            reactor.config_manager.config.settings.layout.mode,
+            LayoutMode::Scroll
+        ) {
+            return;
+        }
+
         let Some(&wid) = reactor.window_manager.window_ids.get(&wsid) else {
             return;
         };
@@ -412,18 +418,6 @@
 
         if let Some(space) = space {
             reactor.send_layout_event(LayoutEvent::WindowFocused(space, wid));
-=======
-        if !matches!(
-            reactor.config_manager.config.settings.layout.mode,
-            LayoutMode::Scroll
-        ) {
-            let Some(&wid) = reactor.window_manager.window_ids.get(&wsid) else {
-                return;
-            };
-            if reactor.should_raise_on_mouse_over(wid) {
-                reactor.raise_window(wid, Quiet::No, None);
-            }
->>>>>>> 54a65211
         }
     }
 }
