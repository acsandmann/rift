use objc2_core_foundation::{CGPoint, CGSize};
use test_log::test;

use super::testing::*;
use super::*;
use crate::actor::app::Request;
use crate::layout_engine::{Direction, LayoutEngine};
use crate::sys::app::WindowInfo;
use crate::sys::window_server::WindowServerId;

#[test]
fn it_ignores_stale_resize_events() {
    let mut apps = Apps::new();
    let mut reactor = Reactor::new_for_test(LayoutEngine::new(
        &crate::common::config::VirtualWorkspaceSettings::default(),
        &crate::common::config::LayoutSettings::default(),
        None,
    ));
    reactor.handle_event(screen_params_event(
        vec![CGRect::new(CGPoint::new(0., 0.), CGSize::new(1000., 1000.))],
        vec![Some(SpaceId::new(1))],
        vec![],
    ));

    reactor.handle_events(apps.make_app(1, make_windows(2)));
    let requests = apps.requests();
    assert!(!requests.is_empty());
    let events_1 = apps.simulate_events_for_requests(requests);

    reactor.handle_events(apps.make_app(2, make_windows(2)));
    assert!(!apps.requests().is_empty());

    for event in dbg!(events_1) {
        reactor.handle_event(event);
    }
    let requests = apps.requests();
    assert!(
        requests.is_empty(),
        "got requests when there should have been none: {requests:?}"
    );
}

#[test]
fn it_sends_writes_when_stale_read_state_looks_same_as_written_state() {
    let mut apps = Apps::new();
    let mut reactor = Reactor::new_for_test(LayoutEngine::new(
        &crate::common::config::VirtualWorkspaceSettings::default(),
        &crate::common::config::LayoutSettings::default(),
        None,
    ));
    reactor.handle_event(screen_params_event(
        vec![CGRect::new(CGPoint::new(0., 0.), CGSize::new(1000., 1000.))],
        vec![Some(SpaceId::new(1))],
        vec![],
    ));

    reactor.handle_events(apps.make_app(1, make_windows(2)));
    let events_1 = apps.simulate_events();
    let state_1 = apps.windows.clone();
    assert!(!state_1.is_empty());

    for event in events_1 {
        reactor.handle_event(event);
    }
    assert!(apps.requests().is_empty());

    reactor.handle_events(apps.make_app(2, make_windows(1)));
    let _events_2 = apps.simulate_events();

    reactor.handle_event(Event::WindowDestroyed(WindowId::new(2, 1)));
    let _events_3 = apps.simulate_events();
    let state_3 = apps.windows;

    // These should be the same, because we should have resized the first
    // two windows both at the beginning, and at the end when the third
    // window was destroyed.
    for (wid, state) in dbg!(state_1) {
        assert!(state_3.contains_key(&wid), "{wid:?} not in {state_3:#?}");
        assert_eq!(state.frame, state_3[&wid].frame);
    }
}

#[test]
fn it_manages_windows_on_enabled_spaces() {
    let mut apps = Apps::new();
    let mut reactor = Reactor::new_for_test(LayoutEngine::new(
        &crate::common::config::VirtualWorkspaceSettings::default(),
        &crate::common::config::LayoutSettings::default(),
        None,
    ));
    let full_screen = CGRect::new(CGPoint::new(0., 0.), CGSize::new(1000., 1000.));
    reactor.handle_event(screen_params_event(
        vec![full_screen],
        vec![Some(SpaceId::new(1))],
        vec![],
    ));

    reactor.handle_events(apps.make_app(1, make_windows(1)));

    let _events = apps.simulate_events();
    assert_eq!(
        full_screen,
        apps.windows.get(&WindowId::new(1, 1)).expect("Window was not resized").frame,
    );
}

#[test]
fn it_clears_screen_state_when_no_displays_are_reported() {
    let mut reactor = Reactor::new_for_test(LayoutEngine::new(
        &crate::common::config::VirtualWorkspaceSettings::default(),
        &crate::common::config::LayoutSettings::default(),
        None,
    ));
    let screen = CGRect::new(CGPoint::new(0., 0.), CGSize::new(1000., 1000.));

    reactor.handle_event(screen_params_event(
        vec![screen],
        vec![Some(SpaceId::new(1))],
        vec![],
    ));
    assert_eq!(1, reactor.space_manager.screens.len());

    reactor.handle_event(screen_params_event(vec![], vec![], vec![]));
    assert!(reactor.space_manager.screens.is_empty());

    reactor.handle_event(Event::SpaceChanged(vec![], vec![]));
    assert!(reactor.space_manager.screens.is_empty());

    reactor.handle_event(screen_params_event(
        vec![screen],
        vec![Some(SpaceId::new(1))],
        vec![],
    ));
    assert_eq!(1, reactor.space_manager.screens.len());
}

#[test]
fn it_ignores_windows_on_disabled_spaces() {
    let mut apps = Apps::new();
    let mut reactor = Reactor::new_for_test(LayoutEngine::new(
        &crate::common::config::VirtualWorkspaceSettings::default(),
        &crate::common::config::LayoutSettings::default(),
        None,
    ));
    let full_screen = CGRect::new(CGPoint::new(0., 0.), CGSize::new(1000., 1000.));
    reactor.handle_event(screen_params_event(vec![full_screen], vec![None], vec![]));

    reactor.handle_events(apps.make_app(1, make_windows(1)));

    let state_before = apps.windows.clone();
    let _events = apps.simulate_events();
    assert_eq!(state_before, apps.windows, "Window should not have been moved",);

    // Make sure it doesn't choke on destroyed events for ignored windows.
    reactor.handle_event(Event::WindowDestroyed(WindowId::new(1, 1)));
    reactor.handle_event(Event::WindowCreated(
        WindowId::new(1, 2),
        make_window(2),
        None,
        MouseState::Up,
    ));
    reactor.handle_event(Event::WindowDestroyed(WindowId::new(1, 2)));
}

#[test]
fn it_keeps_discovered_windows_on_their_initial_screen() {
    let mut apps = Apps::new();
    let mut reactor = Reactor::new_for_test(LayoutEngine::new(
        &crate::common::config::VirtualWorkspaceSettings::default(),
        &crate::common::config::LayoutSettings::default(),
        None,
    ));
    let screen1 = CGRect::new(CGPoint::new(0., 0.), CGSize::new(1000., 1000.));
    let screen2 = CGRect::new(CGPoint::new(1000., 0.), CGSize::new(1000., 1000.));
    reactor.handle_event(screen_params_event(
        vec![screen1, screen2],
        vec![Some(SpaceId::new(1)), Some(SpaceId::new(2))],
        vec![],
    ));

    let mut windows = make_windows(2);
    windows[1].frame.origin = CGPoint::new(1100., 100.);
    reactor.handle_events(apps.make_app(1, windows));

    let _events = apps.simulate_events();
    assert_eq!(
        screen1,
        apps.windows.get(&WindowId::new(1, 1)).expect("Window was not resized").frame,
    );
    assert_eq!(
        screen2,
        apps.windows.get(&WindowId::new(1, 2)).expect("Window was not resized").frame,
    );
}

#[test]
fn it_ignores_windows_on_nonzero_layers() {
    let mut apps = Apps::new();
    let mut reactor = Reactor::new_for_test(LayoutEngine::new(
        &crate::common::config::VirtualWorkspaceSettings::default(),
        &crate::common::config::LayoutSettings::default(),
        None,
    ));
    let full_screen = CGRect::new(CGPoint::new(0., 0.), CGSize::new(1000., 1000.));
    reactor.handle_event(screen_params_event(
        vec![full_screen],
        vec![Some(SpaceId::new(1))],
        vec![WindowServerInfo {
            id: WindowServerId::new(1),
            pid: 1,
            layer: 10,
            frame: CGRect::ZERO,
        }],
    ));

    reactor.handle_events(apps.make_app_with_opts(1, make_windows(1), None, true, false));

    let state_before = apps.windows.clone();
    let _events = apps.simulate_events();
    assert_eq!(state_before, apps.windows, "Window should not have been moved",);

    // Make sure it doesn't choke on destroyed events for ignored windows.
    reactor.handle_event(Event::WindowDestroyed(WindowId::new(1, 1)));
    reactor.handle_event(Event::WindowCreated(
        WindowId::new(1, 2),
        make_window(2),
        None,
        MouseState::Up,
    ));
    reactor.handle_event(Event::WindowDestroyed(WindowId::new(1, 2)));
}

#[test]
fn handle_layout_response_groups_windows_by_app_and_screen() {
    let mut apps = Apps::new();
    let mut reactor = Reactor::new_for_test(LayoutEngine::new(
        &crate::common::config::VirtualWorkspaceSettings::default(),
        &crate::common::config::LayoutSettings::default(),
        None,
    ));
    let (raise_manager_tx, mut raise_manager_rx) = actor::channel();
    reactor.communication_manager.raise_manager_tx = raise_manager_tx;
    let screen1 = CGRect::new(CGPoint::new(0., 0.), CGSize::new(1000., 1000.));
    let screen2 = CGRect::new(CGPoint::new(1000., 0.), CGSize::new(1000., 1000.));
    reactor.handle_event(screen_params_event(
        vec![screen1, screen2],
        vec![Some(SpaceId::new(1)), Some(SpaceId::new(2))],
        vec![],
    ));

    reactor.handle_events(apps.make_app(1, make_windows(2)));

    let mut windows = make_windows(2);
    windows[1].frame.origin = CGPoint::new(1100., 100.);
    reactor.handle_events(apps.make_app(2, windows));

    let _events = apps.simulate_events();
    while raise_manager_rx.try_recv().is_ok() {}

    reactor.handle_layout_response(layout::EventResponse {
        raise_windows: vec![
            WindowId::new(1, 1),
            WindowId::new(1, 2),
            WindowId::new(2, 1),
            WindowId::new(2, 2),
        ],
        focus_window: None,
    });
    let msg = raise_manager_rx.try_recv().expect("Should have sent an event").1;
    match msg {
        raise_manager::Event::RaiseRequest(RaiseRequest {
            raise_windows,
            focus_window,
            app_handles: _,
        }) => {
            let raise_windows: HashSet<Vec<WindowId>> = raise_windows.into_iter().collect();
            let expected = [
                vec![WindowId::new(1, 1), WindowId::new(1, 2)],
                vec![WindowId::new(2, 1)],
                vec![WindowId::new(2, 2)],
            ]
            .into_iter()
            .collect();
            assert_eq!(raise_windows, expected);
            assert!(focus_window.is_none());
        }
        _ => panic!("Unexpected event: {msg:?}"),
    }
}

#[test]
fn handle_layout_response_includes_handles_for_raise_and_focus_windows() {
    let mut apps = Apps::new();
    let mut reactor = Reactor::new_for_test(LayoutEngine::new(
        &crate::common::config::VirtualWorkspaceSettings::default(),
        &crate::common::config::LayoutSettings::default(),
        None,
    ));
    let (raise_manager_tx, mut raise_manager_rx) = actor::channel();
    reactor.communication_manager.raise_manager_tx = raise_manager_tx;

    reactor.handle_events(apps.make_app(1, make_windows(1)));
    reactor.handle_events(apps.make_app(2, make_windows(1)));

    let _events = apps.simulate_events();
    while raise_manager_rx.try_recv().is_ok() {}
    reactor.handle_layout_response(layout::EventResponse {
        raise_windows: vec![WindowId::new(1, 1)],
        focus_window: Some(WindowId::new(2, 1)),
    });
    let msg = raise_manager_rx.try_recv().expect("Should have sent an event").1;
    match msg {
        raise_manager::Event::RaiseRequest(RaiseRequest { app_handles, .. }) => {
            assert!(app_handles.contains_key(&1));
            assert!(app_handles.contains_key(&2));
        }
        _ => panic!("Unexpected event: {msg:?}"),
    }
}

#[test]
fn it_preserves_layout_after_login_screen() {
    // TODO: This would be better tested with a more complete simulation.
    let mut apps = Apps::new();
    let mut reactor = Reactor::new_for_test(LayoutEngine::new(
        &crate::common::config::VirtualWorkspaceSettings::default(),
        &crate::common::config::LayoutSettings::default(),
        None,
    ));
    let space = SpaceId::new(1);
    let full_screen = CGRect::new(CGPoint::new(0., 0.), CGSize::new(1000., 1000.));
    reactor.handle_event(screen_params_event(vec![full_screen], vec![Some(space)], vec![]));

    reactor.handle_events(apps.make_app_with_opts(
        1,
        make_windows(3),
        Some(WindowId::new(1, 1)),
        true,
        true,
    ));
    reactor.handle_event(Event::ApplicationGloballyActivated(1));
    apps.simulate_until_quiet(&mut reactor);
    let default = reactor.layout_manager.layout_engine.calculate_layout(
        space,
        full_screen,
        &reactor.config_manager.config.settings.layout.gaps,
        0.0,
        crate::common::config::HorizontalPlacement::Top,
        crate::common::config::VerticalPlacement::Right,
    );

    assert!(reactor.layout_manager.layout_engine.selected_window(space).is_some());
    reactor.handle_event(Event::Command(Command::Layout(LayoutCommand::MoveNode(
        Direction::Up,
    ))));
    apps.simulate_until_quiet(&mut reactor);
    let modified = reactor.layout_manager.layout_engine.calculate_layout(
        space,
        full_screen,
        &reactor.config_manager.config.settings.layout.gaps,
        0.0,
        crate::common::config::HorizontalPlacement::Top,
        crate::common::config::VerticalPlacement::Right,
    );
    assert_ne!(default, modified);

    reactor.handle_event(screen_params_event(vec![CGRect::ZERO], vec![None], vec![]));
    reactor.handle_event(screen_params_event(
        vec![full_screen],
        vec![Some(space)],
        (1..=3)
            .map(|n| WindowServerInfo {
                pid: 1,
                id: WindowServerId::new(n),
                layer: 0,
                frame: CGRect::ZERO,
            })
            .collect(),
    ));
    let requests = apps.requests();
    for request in requests {
        match request {
            Request::GetVisibleWindows { .. } => {
                // Simulate the login screen condition: No windows are
                // considered visible by the accessibility API, but they are
                // from the window server API in the event above.
                reactor.handle_event(Event::WindowsDiscovered {
                    pid: 1,
                    new: vec![],
                    known_visible: vec![],
                });
            }
            req => {
                let events = apps.simulate_events_for_requests(vec![req]);
                for event in events {
                    reactor.handle_event(event);
                }
            }
        }
    }
    apps.simulate_until_quiet(&mut reactor);

    assert_eq!(
        reactor.layout_manager.layout_engine.calculate_layout(
            space,
            full_screen,
            &reactor.config_manager.config.settings.layout.gaps,
            0.0,
            crate::common::config::HorizontalPlacement::Top,
            crate::common::config::VerticalPlacement::Right,
        ),
        modified
    );
}

#[test]
fn it_retains_windows_without_server_ids_after_login_visibility_failure() {
    let mut apps = Apps::new();
    let mut reactor = Reactor::new_for_test(LayoutEngine::new(
        &crate::common::config::VirtualWorkspaceSettings::default(),
        &crate::common::config::LayoutSettings::default(),
        None,
    ));
    let space = SpaceId::new(1);
    let full_screen = CGRect::new(CGPoint::new(0., 0.), CGSize::new(1000., 1000.));
    reactor.handle_event(screen_params_event(vec![full_screen], vec![Some(space)], vec![]));

    let window = WindowInfo {
        is_standard: true,
        is_root: true,
        is_minimized: false,
        title: "NoServerId".to_string(),
        frame: CGRect::new(CGPoint::new(50., 50.), CGSize::new(400., 400.)),
        sys_id: None,
        bundle_id: None,
        path: None,
        ax_role: None,
        ax_subrole: None,
    };

    reactor.handle_events(apps.make_app_with_opts(
        1,
        vec![window],
        Some(WindowId::new(1, 1)),
        true,
        false,
    ));
    apps.simulate_until_quiet(&mut reactor);

    reactor.handle_event(Event::SpaceChanged(vec![None], vec![]));
    reactor.handle_event(Event::SpaceChanged(vec![Some(space)], vec![]));

    loop {
        let requests = apps.requests();
        if requests.is_empty() {
            break;
        }

        let mut other_requests = Vec::new();
        for request in requests {
            match request {
                Request::GetVisibleWindows { .. } => {
                    reactor.handle_event(Event::WindowsDiscovered {
                        pid: 1,
                        new: vec![],
                        known_visible: vec![],
                    });
                }
                other => other_requests.push(other),
            }
        }

        if !other_requests.is_empty() {
            let events = apps.simulate_events_for_requests(other_requests);
            for event in events {
                reactor.handle_event(event);
            }
        }
    }
}

#[test]
fn it_respects_wsid_suppression_for_apply_app_rules() {
    use crate::actor::app::{AppInfo, WindowId};
    use crate::sys::window_server::WindowServerInfo;

    let mut reactor = Reactor::new_for_test(LayoutEngine::new(
        &crate::common::config::VirtualWorkspaceSettings::default(),
        &crate::common::config::LayoutSettings::default(),
        None,
    ));
<<<<<<< HEAD
    let full_screen = CGRect::new(CGPoint::new(0., 0.), CGSize::new(1000., 1000.));
    reactor.handle_event(screen_params_event(
        vec![full_screen],
        vec![Some(SpaceId::new(1))],
        vec![],
    ));
=======
>>>>>>> 907d2d48

    let space = SpaceId::new(1);
    reactor
        .layout_manager
        .layout_engine
        .virtual_workspace_manager_mut()
        .list_workspaces(space);

    let pid = 42;
    let wid = WindowId::new(pid, 7);
    let wsid = WindowServerId::new(12345);

<<<<<<< HEAD
    // Simulate the system resizing a window after it recognizes an old
    // configurations. Resize events are not sent in this case.
    reactor.handle_event(screen_params_event(
        vec![
            full_screen,
            CGRect::new(CGPoint::new(1000., 0.), CGSize::new(1000., 1000.)),
        ],
        vec![Some(SpaceId::new(1)), None],
        vec![WindowServerInfo {
            id: WindowServerId::new(1),
            pid: 1,
            layer: 0,
            frame: CGRect::new(CGPoint::new(500., 0.), CGSize::new(500., 500.)),
        }],
    ));
=======
    let info = crate::actor::app::WindowInfo {
        is_standard: true,
        is_root: true,
        is_minimized: false,
        title: "Test".to_string(),
        frame: CGRect::new(CGPoint::new(10., 10.), CGSize::new(200., 200.)),
        sys_id: Some(wsid),
        bundle_id: Some("com.example.test".to_string()),
        path: None,
        ax_role: None,
        ax_subrole: None,
    };
>>>>>>> 907d2d48

    reactor.window_manager.windows.insert(wid, crate::actor::reactor::WindowState {
        title: info.title.clone(),
        frame_monotonic: info.frame,
        is_ax_standard: info.is_standard,
        is_ax_root: info.is_root,
        is_minimized: info.is_minimized,
        is_manageable: true,
        window_server_id: info.sys_id,
        bundle_id: info.bundle_id.clone(),
        bundle_path: info.path.clone(),
        ax_role: info.ax_role.clone(),
        ax_subrole: info.ax_subrole.clone(),
    });
    reactor.window_manager.window_ids.insert(wsid, wid);

    let app_info = AppInfo {
        bundle_id: Some("com.example.test".to_string()),
        localized_name: Some("TestApp".to_string()),
    };

    let ws_info = WindowServerInfo {
        id: wsid,
        pid,
        layer: 0,
        frame: info.frame,
    };

    crate::actor::reactor::events::app::AppEventHandler::handle_apply_app_rules_to_existing_windows(
        &mut reactor,
        pid,
        app_info.clone(),
        vec![ws_info.clone()],
    );

    let winfo = crate::actor::app::WindowInfo {
        is_standard: info.is_standard,
        is_root: info.is_root,
        is_minimized: info.is_minimized,
        title: info.title.clone(),
        frame: info.frame,
        sys_id: Some(wsid),
        bundle_id: info.bundle_id.clone(),
        path: info.path.clone(),
        ax_role: info.ax_role.clone(),
        ax_subrole: info.ax_subrole.clone(),
    };

<<<<<<< HEAD
    use super::Command::*;
    use super::Reactor;
    let mut apps = Apps::new();
    let mut reactor = Reactor::new_for_test(LayoutEngine::new(
        &crate::common::config::VirtualWorkspaceSettings::default(),
        &crate::common::config::LayoutSettings::default(),
        None,
    ));
    let space = SpaceId::new(1);
    reactor.handle_event(screen_params_event(
        vec![CGRect::ZERO],
        vec![Some(space)],
        vec![],
    ));
    assert_eq!(None, reactor.main_window());
=======
    let before_ws = reactor
        .layout_manager
        .layout_engine
        .virtual_workspace_manager()
        .workspace_for_window(space, wid);

    crate::actor::reactor::events::window_discovery::WindowDiscoveryHandler::handle_discovery(
        &mut reactor,
        pid,
        vec![(wid, winfo)],
        vec![wid],
        Some(app_info),
    );
>>>>>>> 907d2d48

    let after_ws = reactor
        .layout_manager
        .layout_engine
        .virtual_workspace_manager()
        .workspace_for_window(space, wid);

    assert_eq!(before_ws, after_ws);
}<|MERGE_RESOLUTION|>--- conflicted
+++ resolved
@@ -489,15 +489,12 @@
         &crate::common::config::LayoutSettings::default(),
         None,
     ));
-<<<<<<< HEAD
     let full_screen = CGRect::new(CGPoint::new(0., 0.), CGSize::new(1000., 1000.));
     reactor.handle_event(screen_params_event(
         vec![full_screen],
         vec![Some(SpaceId::new(1))],
         vec![],
     ));
-=======
->>>>>>> 907d2d48
 
     let space = SpaceId::new(1);
     reactor
@@ -510,7 +507,6 @@
     let wid = WindowId::new(pid, 7);
     let wsid = WindowServerId::new(12345);
 
-<<<<<<< HEAD
     // Simulate the system resizing a window after it recognizes an old
     // configurations. Resize events are not sent in this case.
     reactor.handle_event(screen_params_event(
@@ -526,20 +522,6 @@
             frame: CGRect::new(CGPoint::new(500., 0.), CGSize::new(500., 500.)),
         }],
     ));
-=======
-    let info = crate::actor::app::WindowInfo {
-        is_standard: true,
-        is_root: true,
-        is_minimized: false,
-        title: "Test".to_string(),
-        frame: CGRect::new(CGPoint::new(10., 10.), CGSize::new(200., 200.)),
-        sys_id: Some(wsid),
-        bundle_id: Some("com.example.test".to_string()),
-        path: None,
-        ax_role: None,
-        ax_subrole: None,
-    };
->>>>>>> 907d2d48
 
     reactor.window_manager.windows.insert(wid, crate::actor::reactor::WindowState {
         title: info.title.clone(),
@@ -588,7 +570,6 @@
         ax_subrole: info.ax_subrole.clone(),
     };
 
-<<<<<<< HEAD
     use super::Command::*;
     use super::Reactor;
     let mut apps = Apps::new();
@@ -604,21 +585,6 @@
         vec![],
     ));
     assert_eq!(None, reactor.main_window());
-=======
-    let before_ws = reactor
-        .layout_manager
-        .layout_engine
-        .virtual_workspace_manager()
-        .workspace_for_window(space, wid);
-
-    crate::actor::reactor::events::window_discovery::WindowDiscoveryHandler::handle_discovery(
-        &mut reactor,
-        pid,
-        vec![(wid, winfo)],
-        vec![wid],
-        Some(app_info),
-    );
->>>>>>> 907d2d48
 
     let after_ws = reactor
         .layout_manager
