//! The Reactor's job is to maintain coherence between the system and model state.
//!
//! It takes events from the rest of the system and builds a coherent picture of
//! what is going on. It shares this with the layout actor, and reacts to layout
//! changes by sending requests out to the other actors in the system.

mod animation;
mod error;
mod events;
mod main_window;
mod managers;
mod query;
mod replay;
pub mod transaction_manager;
mod utils;

#[cfg(test)]
mod testing;

#[cfg(test)]
mod tests;

use std::thread;
use std::time::Duration;

use events::app::AppEventHandler;
use events::command::CommandEventHandler;
use events::drag::DragEventHandler;
use events::space::SpaceEventHandler;
use events::system::SystemEventHandler;
use events::window::WindowEventHandler;
use main_window::MainWindowTracker;
use managers::LayoutManager;
use objc2_core_foundation::{CGPoint, CGRect};
pub use replay::{Record, replay};
use serde::{Deserialize, Serialize};
use serde_json;
use serde_with::serde_as;
use tracing::{debug, instrument, trace, warn};
use transaction_manager::TransactionId;

use super::event_tap;
use crate::actor::app::{AppInfo, AppThreadHandle, Quiet, Request, WindowId, WindowInfo, pid_t};
use crate::actor::broadcast::{BroadcastEvent, BroadcastSender};
use crate::actor::raise_manager::{self, RaiseManager, RaiseRequest};
use crate::actor::reactor::events::window_discovery::WindowDiscoveryHandler;
use crate::actor::{self, menu_bar, stack_line};
use crate::common::collections::{BTreeMap, HashMap, HashSet};
use crate::common::config::Config;
use crate::common::log::MetricsCommand;
use crate::layout_engine::{self as layout, Direction, LayoutCommand, LayoutEngine, LayoutEvent};
use crate::model::VirtualWorkspaceId;
use crate::model::tx_store::WindowTxStore;
use crate::sys::event::MouseState;
use crate::sys::executor::Executor;
use crate::sys::geometry::{CGRectDef, CGRectExt, SameAs};
use crate::sys::screen::{SpaceId, get_active_space_number};
use crate::sys::timer::Timer;
use crate::sys::window_server::{
    self, WindowServerId, WindowServerInfo, space_is_fullscreen,
    wait_for_native_fullscreen_transition,
};

pub type Sender = actor::Sender<Event>;
type Receiver = actor::Receiver<Event>;
use std::collections::VecDeque;
use std::path::PathBuf;

use crate::model::server::{ApplicationData, LayoutStateData, WindowData, WorkspaceQueryResponse};

#[serde_as]
#[derive(Serialize, Deserialize, Debug)]
pub enum Event {
    /// The screen layout, including resolution, changed. This is always the
    /// first event sent on startup.
    ///
    /// The first vec is the frame for each screen. The main screen is always
    /// first in the list.
    ///
    /// See the `SpaceChanged` event for an explanation of the other parameters.
    ScreenParametersChanged(
        #[serde_as(as = "Vec<CGRectDef>")] Vec<CGRect>,
        Vec<Option<SpaceId>>,
        Vec<WindowServerInfo>,
    ),

    /// The current space changed.
    ///
    /// There is one SpaceId per screen in the last ScreenParametersChanged
    /// event. `None` in the SpaceId vec disables managing windows on that
    /// screen until the next space change.
    ///
    /// A snapshot of visible windows from the window server is also taken and
    /// sent with this message. This allows us to determine more precisely which
    /// windows are visible on a given space, since app actor events like
    /// WindowsDiscovered are not ordered with respect to space events.
    SpaceChanged(Vec<Option<SpaceId>>, Vec<WindowServerInfo>),

    /// An application was launched. This event is also sent for every running
    /// application on startup.
    ///
    /// Both WindowInfo (accessibility) and WindowServerInfo are collected for
    /// any already-open windows when the launch event is sent. Since this
    /// event isn't ordered with respect to the Space events, it is possible to
    /// receive this event for a space we just switched off of.. FIXME. The same
    /// is true of WindowCreated events.
    ApplicationLaunched {
        pid: pid_t,
        info: AppInfo,
        #[serde(skip, default = "replay::deserialize_app_thread_handle")]
        handle: AppThreadHandle,
        is_frontmost: bool,
        main_window: Option<WindowId>,
        visible_windows: Vec<(WindowId, WindowInfo)>,
        window_server_info: Vec<WindowServerInfo>,
    },
    ApplicationTerminated(pid_t),
    ApplicationThreadTerminated(pid_t),
    ApplicationActivated(pid_t, Quiet),
    ApplicationDeactivated(pid_t),
    ApplicationGloballyActivated(pid_t),
    ApplicationGloballyDeactivated(pid_t),
    ApplicationMainWindowChanged(pid_t, Option<WindowId>, Quiet),

    WindowsDiscovered {
        pid: pid_t,
        new: Vec<(WindowId, WindowInfo)>,
        known_visible: Vec<WindowId>,
    },
    WindowCreated(WindowId, WindowInfo, Option<WindowServerInfo>, MouseState),
    WindowDestroyed(WindowId),
    #[serde(skip)]
    WindowServerDestroyed(crate::sys::window_server::WindowServerId, SpaceId),
    #[serde(skip)]
    WindowServerAppeared(crate::sys::window_server::WindowServerId, SpaceId),
    WindowMinimized(WindowId),
    WindowDeminiaturized(WindowId),
    WindowFrameChanged(
        WindowId,
        #[serde(with = "CGRectDef")] CGRect,
        Option<TransactionId>,
        Requested,
        Option<MouseState>,
    ),
    ResyncAppForWindow(WindowServerId),
    MenuOpened,
    WindowIsChangingScreens(WindowServerId),
    MenuClosed,

    /// Left mouse button was released.
    ///
    /// Layout changes are suppressed while the button is down so that they
    /// don't interfere with drags. This event is used to update the layout in
    /// case updates were supressed while the button was down.
    ///
    /// FIXME: This can be interleaved incorrectly with the MouseState in app
    /// actor events.
    MouseUp,
    /// The mouse cursor moved over a new window. Only sent if focus-follows-
    /// mouse is enabled.
    MouseMovedOverWindow(WindowServerId),
    /// System woke from sleep; used to re-subscribe SLS notifications.
    SystemWoke,

    #[serde(skip)]
    MissionControlNativeEntered,
    #[serde(skip)]
    MissionControlNativeExited,

    /// A raise request completed. Used by the raise manager to track when
    /// all raise requests in a sequence have finished.
    RaiseCompleted {
        window_id: WindowId,
        sequence_id: u64,
    },

    /// A raise sequence timed out. Used by the raise manager to clean up
    /// pending raises that took too long.
    RaiseTimeout {
        sequence_id: u64,
    },

    Command(Command),

    #[serde(skip)]
    RegisterWmSender(crate::actor::wm_controller::Sender),

    // Query events with response channels (not serialized)
    #[serde(skip)]
    QueryWorkspaces(r#continue::Sender<WorkspaceQueryResponse>),
    #[serde(skip)]
    QueryWindows {
        space_id: Option<SpaceId>,
        #[serde(skip)]
        response: r#continue::Sender<Vec<WindowData>>,
    },
    #[serde(skip)]
    QueryWindowInfo {
        window_id: WindowId,
        #[serde(skip)]
        response: r#continue::Sender<Option<WindowData>>,
    },
    #[serde(skip)]
    QueryApplications(r#continue::Sender<Vec<ApplicationData>>),
    #[serde(skip)]
    QueryLayoutState {
        space_id: u64,
        #[serde(skip)]
        response: r#continue::Sender<Option<LayoutStateData>>,
    },
    #[serde(skip)]
    QueryMetrics(r#continue::Sender<serde_json::Value>),

    #[serde(skip)]
    ConfigUpdated(Config),

    /// Apply app rules to existing windows when a space is activated
    ApplyAppRulesToExistingWindows {
        pid: pid_t,
        app_info: AppInfo,
        windows: Vec<WindowServerInfo>,
    },
}

#[derive(Serialize, Deserialize, Debug)]
pub struct Requested(pub bool);

#[derive(Serialize, Deserialize, Debug, Clone, PartialEq, Eq)]
#[serde(untagged)]
pub enum Command {
    Layout(LayoutCommand),
    Metrics(MetricsCommand),
    Reactor(ReactorCommand),
}

#[derive(Serialize, Deserialize, Debug, Clone, PartialEq, Eq)]
#[serde(rename_all = "snake_case")]
pub enum ReactorCommand {
    Debug,
    Serialize,
    SaveAndExit,
    SwitchSpace(Direction),
    FocusWindow {
        window_id: WindowId,
        window_server_id: Option<WindowServerId>,
    },
    SetMissionControlActive(bool),
}

#[derive(Default, Debug, Clone)]
struct FullscreenTrack {
    pids: HashSet<pid_t>,
    last_removed: VecDeque<WindowServerId>,
}

#[derive(Debug, Clone)]
pub struct DragSession {
    window: WindowId,
    last_frame: CGRect,
    origin_space: Option<SpaceId>,
    settled_space: Option<SpaceId>,
    layout_dirty: bool,
}

#[derive(Debug, Clone)]
pub enum DragState {
    Inactive,
    Active { session: DragSession },
    PendingSwap { dragged: WindowId, target: WindowId },
}

#[derive(Debug, Clone)]
pub enum MissionControlState {
    Inactive,
    Active,
    Transitioning,
}

#[derive(Debug, Clone, PartialEq, Eq)]
pub enum MenuState {
    Closed,
    Open(usize),
}

#[derive(Debug, Clone, PartialEq, Eq)]
pub enum WorkspaceSwitchState {
    Inactive,
    Active,
}

#[derive(Debug, Clone, PartialEq, Eq)]
pub enum StaleCleanupState {
    Enabled,
    Suppressed,
}

#[derive(Debug, Clone, PartialEq)]
pub enum RefocusState {
    None,
    Pending(SpaceId),
}

pub struct Reactor {
<<<<<<< HEAD
    config_manager: managers::ConfigManager,
    app_manager: managers::AppManager,
    layout_manager: managers::LayoutManager,
    window_manager: managers::WindowManager,
    window_server_info_manager: managers::WindowServerInfoManager,
    space_manager: managers::SpaceManager,
    main_window_tracker_manager: managers::MainWindowTrackerManager,
    drag_manager: managers::DragManager,
    workspace_switch_manager: managers::WorkspaceSwitchManager,
    recording_manager: managers::RecordingManager,
    communication_manager: managers::CommunicationManager,
    notification_manager: managers::NotificationManager,
    transaction_manager: transaction_manager::TransactionManager,
    menu_manager: managers::MenuManager,
    mission_control_manager: managers::MissionControlManager,
    refocus_manager: managers::RefocusManager,
    pending_space_change_manager: managers::PendingSpaceChangeManager,
=======
    config: Config,
    apps: HashMap<pid_t, AppState>,
    layout_engine: LayoutEngine,
    windows: HashMap<WindowId, WindowState>,
    window_server_info: HashMap<WindowServerId, WindowServerInfo>,
    window_ids: HashMap<WindowServerId, WindowId>,
    visible_windows: HashSet<WindowServerId>,
    observed_window_server_ids: HashSet<WindowServerId>,
    screens: Vec<Screen>,
    main_window_tracker: MainWindowTracker,
    in_drag: bool,
    is_workspace_switch: bool,
    workspace_switch_generation: u64,
    active_workspace_switch: Option<u64>,
    pending_workspace_mouse_warp: Option<WindowId>,
    record: Record,
    event_tap_tx: Option<event_tap::Sender>,
    menu_tx: Option<menu_bar::Sender>,
    stack_line_tx: Option<stack_line::Sender>,
    raise_manager_tx: raise_manager::Sender,
    event_broadcaster: BroadcastSender,
    wm_sender: Option<crate::actor::wm_controller::Sender>,
    app_rules_recently_applied: std::time::Instant,
    last_auto_workspace_switch: Option<AutoWorkspaceSwitch>,
    last_sls_notification_ids: Vec<u32>,
    menu_open_depth: usize,
    mission_control_active: bool,
    suppress_stale_window_cleanup: bool,
    pending_refocus_space: Option<SpaceId>,
    window_notify_tx: Option<crate::actor::window_notify::Sender>,
    window_tx_store: Option<WindowTxStore>,
    drag_manager: crate::actor::drag_swap::DragManager,
    skip_layout_for_window: Option<WindowId>,
    pending_drag_swap: Option<(WindowId, WindowId)>,
    pending_space_change: Option<PendingSpaceChange>,
    active_drag: Option<DragSession>,
    events_tx: Option<Sender>,
    fullscreen_by_space: HashMap<u64, FullscreenTrack>,
    changing_screens: HashSet<WindowServerId>,
    pending_mission_control_refresh: HashSet<pid_t>,
>>>>>>> bdecc66d
}

#[derive(Debug)]
struct AppState {
    #[allow(unused)]
    pub info: AppInfo,
    pub handle: AppThreadHandle,
}

#[derive(Debug, Clone)]
struct PendingSpaceChange {
    spaces: Vec<Option<SpaceId>>,
    ws_info: Vec<WindowServerInfo>,
}

#[derive(Copy, Clone, Debug)]
struct Screen {
    frame: CGRect,
    space: Option<SpaceId>,
}

#[derive(Clone, Debug)]
struct AutoWorkspaceSwitch {
    occurred_at: std::time::Instant,
    space: SpaceId,
    from_workspace: Option<VirtualWorkspaceId>,
    to_workspace: VirtualWorkspaceId,
}

#[derive(Debug)]
struct WindowState {
    #[allow(unused)]
    title: String,
    /// The last known frame of the window. Always includes the last write.
    ///
    /// This value only updates monotonically with respect to writes; in other
    /// words, we only accept reads when we know they come after the last write.
    frame_monotonic: CGRect,
    is_ax_standard: bool,
    is_ax_root: bool,
    is_minimized: bool,
    is_manageable: bool,
    window_server_id: Option<WindowServerId>,
    #[allow(unused)]
    bundle_id: Option<String>,
    #[allow(unused)]
    bundle_path: Option<PathBuf>,
    ax_role: Option<String>,
    ax_subrole: Option<String>,
}

impl From<WindowInfo> for WindowState {
    fn from(info: WindowInfo) -> WindowState {
        WindowState {
            title: info.title,
            frame_monotonic: info.frame,
            is_ax_standard: info.is_standard,
            is_ax_root: info.is_root,
            is_minimized: info.is_minimized,
            is_manageable: false,
            window_server_id: info.sys_id,
            bundle_id: info.bundle_id,
            bundle_path: info.path,
            ax_role: info.ax_role,
            ax_subrole: info.ax_subrole,
        }
    }
}

impl Reactor {
    pub fn spawn(
        config: Config,
        layout_engine: LayoutEngine,
        record: Record,
        event_tap_tx: event_tap::Sender,
        broadcast_tx: BroadcastSender,
        menu_tx: menu_bar::Sender,
        stack_line_tx: stack_line::Sender,
        window_notify: Option<(crate::actor::window_notify::Sender, WindowTxStore)>,
    ) -> Sender {
        let (events_tx, events) = actor::channel();
        let events_tx_clone = events_tx.clone();
        thread::Builder::new()
            .name("reactor".to_string())
            .spawn(move || {
                let mut reactor =
                    Reactor::new(config, layout_engine, record, broadcast_tx, window_notify);
                reactor.communication_manager.event_tap_tx = Some(event_tap_tx);
                reactor.menu_manager.menu_tx = Some(menu_tx);
                reactor.communication_manager.stack_line_tx = Some(stack_line_tx);
                reactor.communication_manager.events_tx = Some(events_tx_clone.clone());
                Executor::run(reactor.run(events, events_tx_clone));
            })
            .unwrap();
        events_tx
    }

    pub fn new(
        config: Config,
        layout_engine: LayoutEngine,
        mut record: Record,
        broadcast_tx: BroadcastSender,
        window_notify: Option<(crate::actor::window_notify::Sender, WindowTxStore)>,
    ) -> Reactor {
        // FIXME: Remove apps that are no longer running from restored state.
        record.start(&config, &layout_engine);
        let (raise_manager_tx, _rx) = actor::channel();
        let (window_notify_tx, window_tx_store) = match window_notify {
            Some((tx, store)) => (Some(tx), Some(store)),
            None => (None, None),
        };
        Reactor {
<<<<<<< HEAD
            config_manager: managers::ConfigManager { config: config.clone() },
            app_manager: managers::AppManager {
                apps: HashMap::default(),
                app_rules_recently_applied: std::time::Instant::now(),
            },
            layout_manager: managers::LayoutManager { layout_engine },
            window_manager: managers::WindowManager {
                windows: HashMap::default(),
                window_ids: HashMap::default(),
                visible_windows: HashSet::default(),
                observed_window_server_ids: HashSet::default(),
            },
            window_server_info_manager: managers::WindowServerInfoManager {
                window_server_info: HashMap::default(),
            },
            space_manager: managers::SpaceManager {
                screens: vec![],
                fullscreen_by_space: HashMap::default(),
                changing_screens: HashSet::default(),
            },
            main_window_tracker_manager: managers::MainWindowTrackerManager {
                main_window_tracker: MainWindowTracker::default(),
            },
            drag_manager: managers::DragManager {
                drag_state: DragState::Inactive,
                drag_swap_manager: crate::actor::drag_swap::DragManager::new(
                    config.settings.window_snapping,
                ),
                skip_layout_for_window: None,
            },
            workspace_switch_manager: managers::WorkspaceSwitchManager {
                workspace_switch_state: WorkspaceSwitchState::Inactive,
                workspace_switch_generation: 0,
                active_workspace_switch: None,
                last_auto_workspace_switch: None,
            },
            recording_manager: managers::RecordingManager { record },
            communication_manager: managers::CommunicationManager {
                event_tap_tx: None,
                stack_line_tx: None,
                raise_manager_tx,
                event_broadcaster: broadcast_tx,
                wm_sender: None,
                events_tx: None,
            },
            notification_manager: managers::NotificationManager {
                last_sls_notification_ids: Vec::new(),
                window_notify_tx,
            },
            transaction_manager: transaction_manager::TransactionManager {
                store: window_tx_store,
                last_sent_txids: HashMap::default(),
            },
            menu_manager: managers::MenuManager {
                menu_state: MenuState::Closed,
                menu_tx: None,
            },
            mission_control_manager: managers::MissionControlManager {
                mission_control_state: MissionControlState::Inactive,
                pending_mission_control_refresh: HashSet::default(),
            },
            refocus_manager: managers::RefocusManager {
                stale_cleanup_state: StaleCleanupState::Enabled,
                refocus_state: RefocusState::None,
            },
            pending_space_change_manager: managers::PendingSpaceChangeManager {
                pending_space_change: None,
            },
=======
            config: config.clone(),
            apps: HashMap::default(),
            layout_engine,
            windows: HashMap::default(),
            window_ids: HashMap::default(),
            window_server_info: HashMap::default(),
            visible_windows: HashSet::default(),
            observed_window_server_ids: HashSet::default(),
            screens: vec![],
            main_window_tracker: MainWindowTracker::default(),
            in_drag: false,
            is_workspace_switch: false,
            workspace_switch_generation: 0,
            active_workspace_switch: None,
            pending_workspace_mouse_warp: None,
            record,
            event_tap_tx: None,
            menu_tx: None,
            stack_line_tx: None,
            raise_manager_tx,
            event_broadcaster: broadcast_tx,
            wm_sender: None,
            app_rules_recently_applied: std::time::Instant::now(),
            last_auto_workspace_switch: None,
            last_sls_notification_ids: Vec::new(),
            menu_open_depth: 0,
            mission_control_active: false,
            suppress_stale_window_cleanup: false,
            pending_refocus_space: None,
            window_notify_tx,
            window_tx_store,
            drag_manager: crate::actor::drag_swap::DragManager::new(
                config.settings.window_snapping,
            ),
            skip_layout_for_window: None,
            pending_drag_swap: None,
            pending_space_change: None,
            active_drag: None,
            changing_screens: HashSet::default(),
            events_tx: None,
            fullscreen_by_space: HashMap::default(),
            pending_mission_control_refresh: HashSet::default(),
>>>>>>> bdecc66d
        }
    }

    // fn store_txid(&self, wsid: Option<WindowServerId>, txid: TransactionId, target: CGRect) {
    //     self.transaction_manager.store_txid(wsid, txid, target);
    // }
    //
    // fn update_txid_entries<I>(&self, entries: I)
    // where
    //     I: IntoIterator<Item = (WindowServerId, TransactionId, CGRect)>,
    // {
    //     self.transaction_manager.update_entries(entries);
    // }
    //
    // fn remove_txid_for_window(&self, wsid: Option<WindowServerId>) {
    //     self.transaction_manager.remove_for_window(wsid);
    // }

    fn is_in_drag(&self) -> bool {
        matches!(self.drag_manager.drag_state, DragState::Active { .. })
    }

    fn is_mission_control_active(&self) -> bool {
        matches!(
            self.mission_control_manager.mission_control_state,
            MissionControlState::Active
        )
    }

    fn get_pending_drag_swap(&self) -> Option<(WindowId, WindowId)> {
        if let DragState::PendingSwap { dragged, target } = &self.drag_manager.drag_state {
            Some((*dragged, *target))
        } else {
            None
        }
    }

    fn get_active_drag_session(&self) -> Option<&DragSession> {
        if let DragState::Active { session } = &self.drag_manager.drag_state {
            Some(session)
        } else {
            None
        }
    }

    fn get_active_drag_session_mut(&mut self) -> Option<&mut DragSession> {
        if let DragState::Active { session } = &mut self.drag_manager.drag_state {
            Some(session)
        } else {
            None
        }
    }

    fn take_active_drag_session(&mut self) -> Option<DragSession> {
        if let DragState::Active { session } =
            std::mem::replace(&mut self.drag_manager.drag_state, DragState::Inactive)
        {
            Some(session)
        } else {
            None
        }
    }

    pub async fn run(mut self, events: Receiver, events_tx: Sender) {
        let (raise_manager_tx, raise_manager_rx) = actor::channel();
        self.communication_manager.raise_manager_tx = raise_manager_tx.clone();

        let event_tap_tx = self.communication_manager.event_tap_tx.clone();
        let reactor_task = self.run_reactor_loop(events);
        let raise_manager_task = RaiseManager::run(raise_manager_rx, events_tx, event_tap_tx);

        let _ = tokio::join!(reactor_task, raise_manager_task);
    }

    async fn run_reactor_loop(mut self, mut events: Receiver) {
        while let Some((span, event)) = events.recv().await {
            let _guard = span.enter();
            self.handle_event(event);
        }
    }

    fn log_event(&self, event: &Event) {
        match event {
            Event::WindowFrameChanged(..) | Event::MouseUp => trace!(?event, "Event"),
            _ => debug!(?event, "Event"),
        }
    }

    #[instrument(name = "reactor::handle_event", skip(self), fields(event=?event))]
    fn handle_event(&mut self, event: Event) {
        self.log_event(&event);
        self.recording_manager.record.on_event(&event);

        if matches!(
            event,
            Event::QueryApplications(..)
                | Event::QueryLayoutState { .. }
                | Event::QueryMetrics(..)
                | Event::QueryWindowInfo { .. }
                | Event::QueryWindows { .. }
                | Event::QueryWorkspaces(..)
        ) {
            return self.handle_query(event);
        }

        let should_update_notifications = matches!(
            &event,
            Event::WindowCreated(..)
                | Event::WindowDestroyed(..)
                | Event::WindowServerDestroyed(..)
                | Event::WindowServerAppeared(..)
                | Event::WindowsDiscovered { .. }
                | Event::ApplicationLaunched { .. }
                | Event::ApplicationTerminated(..)
                | Event::ApplicationThreadTerminated(..)
                | Event::SpaceChanged(..)
                | Event::ScreenParametersChanged(..)
        );

        let raised_window =
            self.main_window_tracker_manager.main_window_tracker.handle_event(&event);
        let mut is_resize = false;
        let mut window_was_destroyed = false;

        match event {
            Event::ApplicationLaunched {
                pid,
                info,
                handle,
                visible_windows,
                window_server_info,
                is_frontmost,
                main_window,
            } => {
                AppEventHandler::handle_application_launched(
                    self,
                    pid,
                    info,
                    handle,
                    visible_windows,
                    window_server_info,
                    is_frontmost,
                    main_window,
                );
            }
            Event::ApplyAppRulesToExistingWindows { pid, app_info, windows } => {
                AppEventHandler::handle_apply_app_rules_to_existing_windows(
                    self, pid, app_info, windows,
                );
            }
            Event::ApplicationTerminated(pid) => {
                AppEventHandler::handle_application_terminated(self, pid);
            }
            Event::ApplicationThreadTerminated(pid) => {
                AppEventHandler::handle_application_thread_terminated(self, pid);
            }
            Event::ApplicationActivated(..)
            | Event::ApplicationDeactivated(..)
            | Event::ApplicationGloballyDeactivated(..)
            | Event::ApplicationMainWindowChanged(..) => {}
            Event::ResyncAppForWindow(wsid) => {
                AppEventHandler::handle_resync_app_for_window(self, wsid);
            }
            Event::ApplicationGloballyActivated(pid) => {
                AppEventHandler::handle_application_globally_activated(self, pid);
            }
            Event::RegisterWmSender(sender) => {
                SystemEventHandler::handle_register_wm_sender(self, sender)
            }
            Event::WindowsDiscovered { pid, new, known_visible } => {
                AppEventHandler::handle_windows_discovered(self, pid, new, known_visible);
            }
            Event::WindowIsChangingScreens(wsid) => {
                SpaceEventHandler::handle_window_is_changing_screens(self, wsid);
            }
            Event::WindowCreated(wid, window, ws_info, mouse_state) => {
                WindowEventHandler::handle_window_created(self, wid, window, ws_info, mouse_state);
            }
            Event::WindowDestroyed(wid) => {
                window_was_destroyed = WindowEventHandler::handle_window_destroyed(self, wid);
            }
            Event::WindowServerDestroyed(wsid, sid) => {
                SpaceEventHandler::handle_window_server_destroyed(self, wsid, sid);
            }
            Event::WindowServerAppeared(wsid, sid) => {
<<<<<<< HEAD
                SpaceEventHandler::handle_window_server_appeared(self, wsid, sid);
=======
                if self.window_server_info.contains_key(&wsid)
                    || self.observed_window_server_ids.contains(&wsid)
                {
                    debug!(
                        ?wsid,
                        "Received WindowServerAppeared for known window - ignoring"
                    );
                    return;
                }

                self.observed_window_server_ids.insert(wsid);
                // TODO: figure out why this is happening, we should really know about this app,
                // why dont we get notifications that its being launched?
                if let Some(window_server_info) = crate::sys::window_server::get_window(wsid) {
                    if window_server_info.layer != 0 {
                        trace!(
                            ?wsid,
                            layer = window_server_info.layer,
                            "Ignoring non-normal window"
                        );
                        return;
                    }

                    // Filter out very small windows (likely tooltips or similar UI elements)
                    // that shouldn't be managed by the window manager
                    const MIN_MANAGEABLE_WINDOW_SIZE: f64 = 50.0;
                    if window_server_info.frame.size.width < MIN_MANAGEABLE_WINDOW_SIZE
                        || window_server_info.frame.size.height < MIN_MANAGEABLE_WINDOW_SIZE
                    {
                        trace!(
                            ?wsid,
                            "Ignoring tiny window ({}x{}) - likely tooltip",
                            window_server_info.frame.size.width,
                            window_server_info.frame.size.height
                        );
                        return;
                    }

                    if space_is_fullscreen(sid.get()) {
                        let entry = match self.fullscreen_by_space.entry(sid.get()) {
                            Entry::Occupied(o) => o.into_mut(),
                            Entry::Vacant(v) => v.insert(FullscreenTrack::default()),
                        };
                        entry.pids.insert(window_server_info.pid);
                        if entry.last_removed.len() >= 5 {
                            let _ = entry.last_removed.pop_front();
                        }
                        entry.last_removed.push_back(wsid);
                        if let Some(&wid) = self.window_ids.get(&wsid) {
                            if let Some(app_state) = self.apps.get(&wid.pid) {
                                let _ = app_state
                                    .handle
                                    .send(Request::MarkWindowsNeedingInfo(vec![wid]));
                            }
                        } else if let Some(app_state) = self.apps.get(&window_server_info.pid) {
                            let resync: Vec<_> = self
                                .windows
                                .keys()
                                .copied()
                                .filter(|wid| wid.pid == window_server_info.pid)
                                .collect();
                            if !resync.is_empty() {
                                let _ =
                                    app_state.handle.send(Request::MarkWindowsNeedingInfo(resync));
                            }
                        }
                        return;
                    }

                    self.update_partial_window_server_info(vec![window_server_info]);

                    if !self.apps.contains_key(&window_server_info.pid) {
                        if let Some(app) =
                            NSRunningApplication::runningApplicationWithProcessIdentifier(
                                window_server_info.pid,
                            )
                        {
                            debug!(
                                ?app,
                                "Received WindowServerAppeared for unknown app - synthesizing AppLaunch"
                            );
                            self.wm_sender.as_ref().map(|wm| {
                                wm.send(WmEvent::AppLaunch(
                                    window_server_info.pid,
                                    AppInfo::from(&*app),
                                ))
                            });
                        }
                    } else if let Some(app) = self.apps.get(&window_server_info.pid) {
                        if let Err(err) =
                            app.handle.send(Request::GetVisibleWindows { force_refresh: false })
                        {
                            debug!(
                                pid = window_server_info.pid,
                                ?wsid,
                                ?err,
                                "Failed to refresh windows after WindowServerAppeared"
                            );
                        }
                    }
                }
>>>>>>> bdecc66d
            }
            Event::WindowMinimized(wid) => {
                WindowEventHandler::handle_window_minimized(self, wid);
            }
            Event::WindowDeminiaturized(wid) => {
                WindowEventHandler::handle_window_deminiaturized(self, wid);
            }
            Event::WindowFrameChanged(wid, new_frame, last_seen, requested, mouse_state) => {
                is_resize = WindowEventHandler::handle_window_frame_changed(
                    self,
                    wid,
                    new_frame,
                    last_seen,
                    requested,
                    mouse_state,
                );
            }
            Event::ScreenParametersChanged(frames, spaces, ws_info) => {
                SpaceEventHandler::handle_screen_parameters_changed(self, frames, spaces, ws_info);
            }
<<<<<<< HEAD
            Event::SpaceChanged(spaces, ws_info) => {
                SpaceEventHandler::handle_space_changed(self, spaces, ws_info);
=======
            Event::SpaceChanged(mut spaces, ws_info) => {
                // TODO: this logic is flawed if multiple spaces are changing at once
                if self.handle_fullscreen_space_transition(&mut spaces) {
                    return;
                }
                if self.mission_control_active {
                    // dont process whilst mc is active
                    self.pending_space_change = Some(PendingSpaceChange { spaces, ws_info });
                    return;
                }
                let spaces_all_none = spaces.iter().all(|space| space.is_none());
                self.suppress_stale_window_cleanup = spaces_all_none;
                if spaces.len() != self.screens.len() {
                    warn!(
                        "Deferring space change: have {} screens but {} spaces",
                        self.screens.len(),
                        spaces.len()
                    );
                    self.pending_space_change = Some(PendingSpaceChange { spaces, ws_info });
                    return;
                }
                info!("space changed");
                self.pending_space_change = None;
                self.set_screen_spaces(&spaces);
                self.finalize_space_change(&spaces, ws_info);
>>>>>>> bdecc66d
            }
            Event::MouseUp => {
                DragEventHandler::handle_mouse_up(self);
            }
            Event::MenuOpened => SystemEventHandler::handle_menu_opened(self),
            Event::MenuClosed => SystemEventHandler::handle_menu_closed(self),
            Event::MouseMovedOverWindow(wsid) => {
                WindowEventHandler::handle_mouse_moved_over_window(self, wsid);
            }
            Event::SystemWoke => SystemEventHandler::handle_system_woke(self),
            Event::MissionControlNativeEntered => {
                SpaceEventHandler::handle_mission_control_native_entered(self);
            }
            Event::MissionControlNativeExited => {
                SpaceEventHandler::handle_mission_control_native_exited(self);
            }
            Event::RaiseCompleted { window_id, sequence_id } => {
                SystemEventHandler::handle_raise_completed(self, window_id, sequence_id);
            }
            Event::RaiseTimeout { sequence_id } => {
                SystemEventHandler::handle_raise_timeout(self, sequence_id);
            }
            Event::Command(Command::Layout(cmd)) => {
                CommandEventHandler::handle_command_layout(self, cmd);
            }
            Event::Command(Command::Metrics(cmd)) => {
                CommandEventHandler::handle_command_metrics(self, cmd);
            }
            Event::ConfigUpdated(new_cfg) => {
                CommandEventHandler::handle_config_updated(self, new_cfg);
            }
            Event::Command(Command::Reactor(ReactorCommand::Debug)) => {
                CommandEventHandler::handle_command_reactor_debug(self);
            }
            Event::Command(Command::Reactor(ReactorCommand::Serialize)) => {
                CommandEventHandler::handle_command_reactor_serialize(self);
            }
            Event::Command(Command::Reactor(ReactorCommand::SaveAndExit)) => {
                CommandEventHandler::handle_command_reactor_save_and_exit(self);
            }
            Event::Command(Command::Reactor(ReactorCommand::SwitchSpace(dir))) => {
                CommandEventHandler::handle_command_reactor_switch_space(self, dir);
            }
            Event::Command(Command::Reactor(ReactorCommand::FocusWindow {
                window_id: wid,
                window_server_id,
            })) => {
                CommandEventHandler::handle_command_reactor_focus_window(
                    self,
                    wid,
                    window_server_id,
                );
            }
            Event::Command(Command::Reactor(ReactorCommand::SetMissionControlActive(active))) => {
                CommandEventHandler::handle_command_reactor_set_mission_control_active(
                    self, active,
                );
            }
            _ => (),
        }
        if let Some(raised_window) = raised_window {
            if let Some(space) = self
                .window_manager
                .windows
                .get(&raised_window)
                .and_then(|w| self.best_space_for_window(&w.frame_monotonic))
            {
                self.send_layout_event(LayoutEvent::WindowFocused(space, raised_window));
            }
        }

        let mut layout_changed = false;
        if !self.is_in_drag() || window_was_destroyed {
            layout_changed = self
                .update_layout(
                    is_resize,
                    matches!(
                        self.workspace_switch_manager.workspace_switch_state,
                        WorkspaceSwitchState::Active
                    ),
                )
                .unwrap_or_else(|e| {
                    warn!("Layout update failed: {}", e);
                    false
                });
            self.maybe_send_menu_update();
        }

        self.workspace_switch_manager.workspace_switch_state = WorkspaceSwitchState::Inactive;
        if self.workspace_switch_manager.active_workspace_switch.is_some() && !layout_changed {
            self.workspace_switch_manager.active_workspace_switch = None;
            trace!("Workspace switch stabilized with no further frame changes");
        }

        // Execute deferred mouse warp after workspace switch completes
        if let Some(wid) = self.pending_workspace_mouse_warp.take() {
            if let Some(window) = self.windows.get(&wid) {
                let window_center = window.frame_monotonic.mid();
                // Only warp if the window is now positioned on-screen
                if self.screens.iter().any(|s| s.frame.contains(window_center)) {
                    if let Err(e) = crate::sys::event::warp_mouse(window_center) {
                        warn!("Failed to execute deferred mouse warp: {e:?}");
                    }
                }
            }
        }

        if should_update_notifications {
            let mut ids: Vec<u32> =
                self.window_manager.window_ids.keys().map(|wsid| wsid.as_u32()).collect();
            ids.sort_unstable();

            if ids != self.notification_manager.last_sls_notification_ids {
                crate::sys::window_notify::update_window_notifications(&ids);

                self.notification_manager.last_sls_notification_ids = ids;
            }
        }
    }

    fn create_window_data(&self, window_id: WindowId) -> Option<WindowData> {
        let window_state = self.window_manager.windows.get(&window_id)?;
        if window_state.is_minimized {
            return None;
        }
        let app = self.app_manager.apps.get(&window_id.pid)?;

        let preferred_name = app.info.localized_name.clone().or_else(|| app.info.bundle_id.clone());

        Some(WindowData {
            id: window_id,
            title: window_state.title.clone(),
            frame: window_state.frame_monotonic,
            is_floating: self.layout_manager.layout_engine.is_window_floating(window_id),
            is_focused: self.main_window() == Some(window_id),
            bundle_id: preferred_name,
            window_server_id: window_state.window_server_id.map(|wsid| wsid.as_u32()),
        })
    }

    fn update_complete_window_server_info(&mut self, ws_info: Vec<WindowServerInfo>) {
        self.window_manager.visible_windows.clear();
        self.update_partial_window_server_info(ws_info);
    }

    fn update_partial_window_server_info(&mut self, ws_info: Vec<WindowServerInfo>) {
        // Mark visible windows and remove any corresponding observed WSID markers
        // for ids we now have server info for.
        self.window_manager.visible_windows.extend(ws_info.iter().map(|info| info.id));
        for info in ws_info.iter() {
            // If we've been observing this server id from SLS callbacks, clear it.
            self.window_manager.observed_window_server_ids.remove(&info.id);
            self.window_server_info_manager.window_server_info.insert(info.id, *info);

            if let Some(wid) = self.window_manager.window_ids.get(&info.id).copied() {
                let (server_id, is_minimized, is_ax_standard, is_ax_root) =
                    if let Some(window) = self.window_manager.windows.get_mut(&wid) {
                        if info.layer == 0 {
                            window.frame_monotonic = info.frame;
                        }
                        (
                            window.window_server_id,
                            window.is_minimized,
                            window.is_ax_standard,
                            window.is_ax_root,
                        )
                    } else {
                        continue;
                    };
                let manageable = utils::compute_window_manageability(
                    server_id,
                    is_minimized,
                    is_ax_standard,
                    is_ax_root,
                    &self.window_server_info_manager.window_server_info,
                );
                if let Some(window) = self.window_manager.windows.get_mut(&wid) {
                    window.is_manageable = manageable;
                }
            }
        }
    }

    fn check_for_new_windows(&mut self) {
        // TODO: Do this correctly/more optimally using CGWindowListCopyWindowInfo
        // (see notes for on_windows_discovered below).
        for app in self.app_manager.apps.values_mut() {
            // Errors mean the app terminated (and a termination event
            // is coming); ignore.
            _ = app.handle.send(Request::GetVisibleWindows { force_refresh: false });
        }
    }

    fn handle_fullscreen_space_transition(&mut self, spaces: &mut Vec<Option<SpaceId>>) -> bool {
        let mut saw_fullscreen = false;
        let mut all_fullscreen = !spaces.is_empty();
        let mut refresh_spaces = Vec::new();

        for slot in spaces.iter_mut() {
            match slot {
                Some(space) if space_is_fullscreen(space.get()) => {
                    saw_fullscreen = true;
                    *slot = None;
                }
                Some(space) => {
                    all_fullscreen = false;
                    refresh_spaces.push(*space);
                }
                None => {
                    all_fullscreen = false;
                }
            }
        }

        if saw_fullscreen && all_fullscreen {
            return true;
        }

<<<<<<< HEAD
        for space in spaces.iter().flatten() {
            if let Some(track) = self.space_manager.fullscreen_by_space.remove(&space.get()) {
=======
        for space in refresh_spaces {
            if let Some(track) = self.fullscreen_by_space.remove(&space.get()) {
>>>>>>> bdecc66d
                wait_for_native_fullscreen_transition();
                Timer::sleep(Duration::from_millis(50));
                for pid in track.pids {
                    if let Some(app) = self.app_manager.apps.get(&pid) {
                        if let Err(e) =
                            app.handle.send(Request::GetVisibleWindows { force_refresh: true })
                        {
                            warn!("Failed to send GetVisibleWindows to app {}: {}", pid, e);
                        }
                    }
                }
                if let Some(space) = self.space_manager.screens.iter().flat_map(|s| s.space).next()
                {
                    self.refocus_manager.refocus_state = RefocusState::Pending(space);
                    self.update_layout(false, false).unwrap_or_else(|e| {
                        warn!("Layout update failed: {}", e);
                        false
                    });
                    self.update_focus_follows_mouse_state();
                }
            }
        }

        false
    }

    fn set_screen_spaces(&mut self, spaces: &[Option<SpaceId>]) {
        for (space, screen) in spaces.iter().copied().zip(&mut self.space_manager.screens) {
            screen.space = space;
        }
    }

    fn finalize_space_change(
        &mut self,
        spaces: &[Option<SpaceId>],
        ws_info: Vec<WindowServerInfo>,
    ) {
        self.refocus_manager.stale_cleanup_state = if spaces.iter().all(|space| space.is_none()) {
            StaleCleanupState::Suppressed
        } else {
            StaleCleanupState::Enabled
        };
        self.expose_all_spaces();
        self.space_manager.changing_screens.clear();
        if let Some(main_window) = self.main_window() {
            if let Some(space) = self.main_window_space() {
                self.send_layout_event(LayoutEvent::WindowFocused(space, main_window));
            }
        }
        self.update_complete_window_server_info(ws_info);
        self.check_for_new_windows();

        if let Some(space) = spaces.iter().copied().flatten().next() {
            if let Some(workspace_id) = self.layout_manager.layout_engine.active_workspace(space) {
                let workspace_name = self
                    .layout_manager
                    .layout_engine
                    .workspace_name(space, workspace_id)
                    .unwrap_or_else(|| format!("Workspace {:?}", workspace_id));
                let broadcast_event = BroadcastEvent::WorkspaceChanged {
                    workspace_id,
                    workspace_name,
                    space_id: space,
                };
                _ = self.communication_manager.event_broadcaster.send(broadcast_event);
            }
        }
    }

    fn try_apply_pending_space_change(&mut self) {
<<<<<<< HEAD
        if let Some(pending) = self.pending_space_change_manager.pending_space_change.take() {
            if pending.spaces.len() == self.space_manager.screens.len() {
                if self.handle_fullscreen_space_transition(&pending.spaces) {
=======
        if let Some(mut pending) = self.pending_space_change.take() {
            if pending.spaces.len() == self.screens.len() {
                if self.handle_fullscreen_space_transition(&mut pending.spaces) {
>>>>>>> bdecc66d
                    return;
                }
                self.set_screen_spaces(&pending.spaces);
                self.finalize_space_change(&pending.spaces, pending.ws_info);
            } else {
                self.pending_space_change_manager.pending_space_change = Some(pending);
            }
        }
    }

    fn on_windows_discovered_with_app_info(
        &mut self,
        pid: pid_t,
        new: Vec<(WindowId, WindowInfo)>,
        known_visible: Vec<WindowId>,
        app_info: Option<AppInfo>,
    ) {
        WindowDiscoveryHandler::handle_discovery(self, pid, new, known_visible, app_info);
    }

    fn best_space_for_window(&self, frame: &CGRect) -> Option<SpaceId> {
        let center = frame.mid();
        self.space_manager
            .screens
            .iter()
            .find_map(|s| {
                let space = s.space?;
                if s.frame.contains(center) {
                    Some(space)
                } else {
                    None
                }
            })
            .or_else(|| {
                self.space_manager
                    .screens
                    .iter()
                    .max_by_key(|s| s.frame.intersection(frame).area() as i64)?
                    .space
            })
    }

    fn ensure_active_drag(&mut self, wid: WindowId, frame: &CGRect) {
        let needs_new_session =
            self.get_active_drag_session().map_or(true, |session| session.window != wid);
        if needs_new_session {
            let origin_space = self.best_space_for_window(frame);
            let session = DragSession {
                window: wid,
                last_frame: *frame,
                origin_space,
                settled_space: origin_space,
                layout_dirty: false,
            };
            self.drag_manager.drag_state = DragState::Active { session };
        }
        if self.drag_manager.skip_layout_for_window != Some(wid) {
            self.drag_manager.skip_layout_for_window = Some(wid);
        }
    }

    fn update_active_drag(&mut self, wid: WindowId, new_frame: &CGRect) {
        let resolved_space = match self.get_active_drag_session() {
            Some(session) if session.window == wid => self.resolve_drag_space(session, new_frame),
            _ => return,
        };

        if let Some(session) = self.get_active_drag_session_mut() {
            if session.window != wid {
                return;
            }
            session.last_frame = *new_frame;
            if session.settled_space != resolved_space {
                session.settled_space = resolved_space;
                session.layout_dirty = true;
                self.drag_manager.skip_layout_for_window = Some(session.window);
            }
        }
    }

    fn mark_drag_dirty(&mut self, wid: WindowId) {
        if let Some(session) = self.get_active_drag_session_mut() {
            if session.window == wid {
                session.layout_dirty = true;
                if self.drag_manager.skip_layout_for_window != Some(wid) {
                    self.drag_manager.skip_layout_for_window = Some(wid);
                }
            }
        }
    }

    fn drag_space_candidate(&self, frame: &CGRect) -> Option<SpaceId> {
        let center = frame.mid();
        self.space_manager.screens.iter().find_map(|screen| {
            let space = screen.space?;
            if screen.frame.contains(center) {
                Some(space)
            } else {
                None
            }
        })
    }

    fn resolve_drag_space(&self, session: &DragSession, frame: &CGRect) -> Option<SpaceId> {
        if frame.area() <= 0.0 {
            return session.settled_space.or_else(|| self.best_space_for_window(frame));
        }

        self.drag_space_candidate(frame)
            .or_else(|| self.best_space_for_window(frame))
            .or(session.settled_space)
    }

    fn finalize_active_drag(&mut self) -> bool {
        let Some(session) = self.take_active_drag_session() else {
            return false;
        };
        let wid = session.window;

        let final_space = self
            .window_manager
            .windows
            .get(&wid)
            .and_then(|window| self.best_space_for_window(&window.frame_monotonic));

        if session.origin_space != final_space {
            if session.origin_space.is_some() {
                self.send_layout_event(LayoutEvent::WindowRemoved(wid));
            }
            if let Some(space) = final_space {
                if let Some(active_ws) = self.layout_manager.layout_engine.active_workspace(space) {
                    let assigned = self
                        .layout_manager
                        .layout_engine
                        .virtual_workspace_manager_mut()
                        .assign_window_to_workspace(space, wid, active_ws);
                    if !assigned {
                        warn!("Failed to assign window {:?} to workspace {:?}", wid, active_ws);
                    }
                }
                self.send_layout_event(LayoutEvent::WindowAdded(space, wid));
            }
            self.drag_manager.skip_layout_for_window = Some(wid);
            true
        } else if session.layout_dirty {
            self.drag_manager.skip_layout_for_window = Some(wid);
            true
        } else {
            false
        }
    }

    fn pid_has_changing_screens(&self, pid: pid_t) -> bool {
        self.space_manager.changing_screens.iter().any(|wsid| {
            if let Some(wid) = self.window_manager.window_ids.get(wsid) {
                wid.pid == pid
            } else if let Some(info) = self.window_server_info_manager.window_server_info.get(wsid)
            {
                info.pid == pid
            } else if let Some(info) = crate::sys::window_server::get_window(*wsid) {
                info.pid == pid
            } else {
                false
            }
        })
    }

    fn has_visible_window_server_ids_for_pid(&self, pid: pid_t) -> bool {
        self.window_manager.visible_windows.iter().any(|wsid| {
            self.window_manager.window_ids.get(wsid).map_or(false, |wid| wid.pid == pid)
        })
    }

    fn expose_all_spaces(&mut self) {
        let screens = self.space_manager.screens.clone();
        for screen in screens {
            let Some(space) = screen.space else { continue };
            self.layout_manager
                .layout_engine
                .virtual_workspace_manager_mut()
                .list_workspaces(space);
            self.send_layout_event(LayoutEvent::SpaceExposed(space, screen.frame.size));
        }
    }

    fn window_is_standard(&self, id: WindowId) -> bool {
        self.window_manager
            .windows
            .get(&id)
            .map_or(false, |window| window.is_manageable)
    }

    fn send_layout_event(&mut self, event: LayoutEvent) {
        let event_clone = event.clone();
        let response = self.layout_manager.layout_engine.handle_event(event);
        self.prepare_refocus_after_layout_event(&event_clone);
        self.handle_layout_response(response);
        for space in self.space_manager.screens.iter().flat_map(|screen| screen.space) {
            self.layout_manager.layout_engine.debug_tree_desc(space, "after event", false);
        }
    }

    // Returns true if the window should be raised on mouse over considering
    // active workspace membership and potential occlusion of other windows above it.
    fn should_raise_on_mouse_over(&self, wid: WindowId) -> bool {
        let Some(window) = self.window_manager.windows.get(&wid) else {
            return false;
        };

        let candidate_frame = window.frame_monotonic;

        if matches!(self.menu_manager.menu_state, MenuState::Open(_)) {
            trace!(?wid, "Skipping autoraise while menu open");
            return false;
        }

        let Some(space) = self.best_space_for_window(&candidate_frame) else {
            return false;
        };

        if !self.layout_manager.layout_engine.is_window_in_active_workspace(space, wid) {
            trace!("Ignoring mouse over window {:?} - not in active workspace", wid);
            return false;
        }

        let Some(candidate_wsid) = window.window_server_id else {
            return true;
        };
        let order = {
            let space_id = space.get();
            crate::sys::window_server::space_window_list_for_connection(&[space_id], 0, false)
        };
        let candidate_u32 = candidate_wsid.as_u32();

        for above_u32 in order {
            if above_u32 == candidate_u32 {
                break;
            }

            let above_wsid = WindowServerId::new(above_u32);
            let Some(&above_wid) = self.window_manager.window_ids.get(&above_wsid) else {
                continue;
            };

            let Some(above_state) = self.window_manager.windows.get(&above_wid) else {
                continue;
            };
            let above_frame = above_state.frame_monotonic;
            if candidate_frame.intersection(&above_frame).same_as(above_frame) {
                return false;
            }
        }

        true
    }

    fn process_windows_for_app_rules(
        &mut self,
        pid: pid_t,
        window_ids: Vec<WindowId>,
        app_info: AppInfo,
    ) {
        if window_ids.is_empty() {
            return;
        }

        let mut windows_by_space: BTreeMap<SpaceId, Vec<WindowId>> = BTreeMap::new();
        for &wid in &window_ids {
            let Some(state) = self.window_manager.windows.get(&wid) else {
                continue;
            };
            let Some(space) = self.best_space_for_window(&state.frame_monotonic) else {
                continue;
            };
            windows_by_space.entry(space).or_default().push(wid);
        }

        for (space, wids) in windows_by_space {
            for wid in &wids {
                let title_opt = self.window_manager.windows.get(wid).map(|w| w.title.clone());
                if let Err(e) = self
                    .layout_manager
                    .layout_engine
                    .virtual_workspace_manager_mut()
                    .assign_window_with_app_info(
                        *wid,
                        space,
                        (&app_info.bundle_id).as_deref(),
                        (&app_info.localized_name).as_deref(),
                        title_opt.as_deref(),
                        self.window_manager.windows.get(wid).and_then(|w| w.ax_role.as_deref()),
                        self.window_manager.windows.get(wid).and_then(|w| w.ax_subrole.as_deref()),
                    )
                {
                    warn!("Failed to assign window {:?} to workspace: {:?}", wid, e);
                }
            }

            let windows_with_titles: Vec<(
                WindowId,
                Option<String>,
                Option<String>,
                Option<String>,
            )> = wids
                .iter()
                .map(|&wid| {
                    let title_opt = self.window_manager.windows.get(&wid).map(|w| w.title.clone());
                    let ax_role =
                        self.window_manager.windows.get(&wid).and_then(|w| w.ax_role.clone());
                    let ax_subrole =
                        self.window_manager.windows.get(&wid).and_then(|w| w.ax_subrole.clone());
                    (wid, title_opt, ax_role, ax_subrole)
                })
                .collect();

            self.send_layout_event(LayoutEvent::WindowsOnScreenUpdated(
                space,
                pid,
                windows_with_titles,
                Some(app_info.clone()),
            ));
        }
    }

    fn handle_app_activation_workspace_switch(&mut self, pid: pid_t) {
        use objc2_app_kit::NSRunningApplication;

        use crate::sys::app::NSRunningApplicationExt;

        if self.workspace_switch_manager.active_workspace_switch.is_some() {
            trace!(
                "Skipping auto workspace switch for pid {} because a workspace switch is in progress",
                pid
            );
            return;
        }

        let visible_spaces: HashSet<SpaceId> =
            self.space_manager.screens.iter().filter_map(|s| s.space).collect();
        let app_is_on_visible_workspace =
            self.window_manager.windows.iter().any(|(wid, window_state)| {
                if wid.pid != pid {
                    return false;
                }
                if let Some(space) = self.best_space_for_window(&window_state.frame_monotonic) {
                    if visible_spaces.contains(&space) {
                        if let Some(active_workspace) =
                            self.layout_manager.layout_engine.active_workspace(space)
                        {
                            if let Some(window_workspace) = self
                                .layout_manager
                                .layout_engine
                                .virtual_workspace_manager()
                                .workspace_for_window(space, *wid)
                            {
                                return active_workspace == window_workspace;
                            }
                        }
                    }
                }
                false
            });

        if app_is_on_visible_workspace {
            debug!("App {} is already on a visible workspace, not switching.", pid);
            return;
        }

        let Some(app) = NSRunningApplication::with_process_id(pid) else {
            return;
        };
        let Some(bundle_id) = app.bundle_id() else {
            return;
        };
        let bundle_id_str = bundle_id.to_string();

        if self
            .config_manager
            .config
            .settings
            .auto_focus_blacklist
            .contains(&bundle_id_str)
        {
            debug!(
                "App {} is blacklisted for auto-focus workspace switching, ignoring activation",
                bundle_id_str
            );
            return;
        }

        debug!(
            "App activation detected: {} (pid: {}), checking for workspace switch",
            bundle_id_str, pid
        );

        let app_window = self
            .window_manager
            .windows
            .keys()
            .find(|wid| wid.pid == pid && self.window_is_standard(**wid))
            .copied();

        let Some(app_window_id) = app_window else {
            return;
        };

        let Some(window_space) = self.best_space_for_window(
            &self.window_manager.windows.get(&app_window_id).unwrap().frame_monotonic,
        ) else {
            return;
        };

        let workspace_manager = self.layout_manager.layout_engine.virtual_workspace_manager();
        let Some(window_workspace) =
            workspace_manager.workspace_for_window(window_space, app_window_id)
        else {
            return;
        };

        let Some(current_workspace) =
            self.layout_manager.layout_engine.active_workspace(window_space)
        else {
            return;
        };

        if window_workspace != current_workspace {
            const AUTO_SWITCH_BOUNCE_MS: u64 = 300;
            if let Some(last_switch) = &self.workspace_switch_manager.last_auto_workspace_switch {
                if last_switch.space == window_space
                    && last_switch.to_workspace == current_workspace
                    && last_switch.from_workspace == Some(window_workspace)
                    && last_switch.occurred_at.elapsed()
                        < std::time::Duration::from_millis(AUTO_SWITCH_BOUNCE_MS)
                {
                    debug!(
                        ?current_workspace,
                        ?window_workspace,
                        "Suppressing auto workspace switch to avoid rapid oscillation"
                    );
                    return;
                }
            }

            let workspaces = self
                .layout_manager
                .layout_engine
                .virtual_workspace_manager_mut()
                .list_workspaces(window_space);
            if let Some((workspace_index, _)) =
                workspaces.iter().enumerate().find(|(_, (ws_id, _))| *ws_id == window_workspace)
            {
                debug!(
                    "Auto-switching to workspace {} for activated app (pid: {})",
                    workspace_index, pid
                );

                self.store_current_floating_positions(window_space);
                self.workspace_switch_manager.last_auto_workspace_switch =
                    Some(AutoWorkspaceSwitch {
                        occurred_at: std::time::Instant::now(),
                        space: window_space,
                        from_workspace: Some(current_workspace),
                        to_workspace: window_workspace,
                    });
                self.workspace_switch_manager.workspace_switch_generation =
                    self.workspace_switch_manager.workspace_switch_generation.wrapping_add(1);
                self.workspace_switch_manager.active_workspace_switch =
                    Some(self.workspace_switch_manager.workspace_switch_generation);
                self.workspace_switch_manager.workspace_switch_state = WorkspaceSwitchState::Active;

                let response = self.layout_manager.layout_engine.handle_virtual_workspace_command(
                    window_space,
                    &layout::LayoutCommand::SwitchToWorkspace(workspace_index),
                );
                self.handle_layout_response(response);
            }
        }
    }

    fn handle_layout_response(&mut self, response: layout::EventResponse) {
        if self.is_in_drag() {
            self.workspace_switch_manager.workspace_switch_state = WorkspaceSwitchState::Inactive;
            return;
        }

        let mut pending_refocus_space =
            match std::mem::replace(&mut self.refocus_manager.refocus_state, RefocusState::None) {
                RefocusState::Pending(space) => Some(space),
                RefocusState::None => None,
            };
        let layout::EventResponse {
            raise_windows,
            mut focus_window,
        } = response;
        let original_focus = focus_window;

        let mut handled_without_raise = false;

        if raise_windows.is_empty() && focus_window.is_none() {
            if matches!(
                self.workspace_switch_manager.workspace_switch_state,
                WorkspaceSwitchState::Active
            ) && !self.is_in_drag()
            {
                if let Some(wid) = self.window_id_under_cursor() {
                    // Only focus if it's different from the currently focused window to prevent duplicate focus
                    if self.main_window() != Some(wid) {
                        focus_window = Some(wid);
                    }
                } else if self.focus_untracked_window_under_cursor() {
                    handled_without_raise = true;
                }
            } else if let Some(space) = pending_refocus_space.take() {
                if let Some(wid) = self.last_focused_window_in_space(space) {
                    focus_window = Some(wid);
                } else if !self.is_in_drag() {
                    if let Some(wid) = self.window_id_under_cursor() {
                        focus_window = Some(wid);
                    } else if self.focus_untracked_window_under_cursor() {
                        handled_without_raise = true;
                    }
                }
            }
        }

        if let Some(wid) = focus_window {
            if let Some(state) = self.window_manager.windows.get(&wid) {
                if let Some(wsid) = state.window_server_id {
                    if self.space_manager.changing_screens.contains(&wsid)
                        || !self.window_manager.visible_windows.contains(&wsid)
                    {
                        focus_window = None;
                    } else if let Some(space) = self.best_space_for_window(&state.frame_monotonic) {
                        if let Some(active_space) =
                            self.space_manager.screens.iter().flat_map(|s| s.space).next()
                        {
                            if space != active_space {
                                focus_window = None;
                            }
                        }
                    } else {
                        focus_window = None;
                    }
                }
            }
        }

        if handled_without_raise && raise_windows.is_empty() && focus_window.is_none() {
            self.workspace_switch_manager.workspace_switch_state = WorkspaceSwitchState::Inactive;
            return;
        }

        if let Some(space) = pending_refocus_space {
            // Preserve the pending refocus request if it was not consumed above.
            if matches!(self.refocus_manager.refocus_state, RefocusState::None) {
                self.refocus_manager.refocus_state = RefocusState::Pending(space);
            }
        }

        if raise_windows.is_empty()
            && focus_window.is_none()
            && matches!(
                self.workspace_switch_manager.workspace_switch_state,
                WorkspaceSwitchState::Inactive
            )
        {
            return;
        }

        let mut app_handles = HashMap::default();
        for &wid in raise_windows.iter() {
            if let Some(app) = self.app_manager.apps.get(&wid.pid) {
                app_handles.insert(wid.pid, app.handle.clone());
            }
        }

        if let Some(wid) = original_focus {
            if let Some(app) = self.app_manager.apps.get(&wid.pid) {
                app_handles.insert(wid.pid, app.handle.clone());
            }
        }

        let mut windows_by_app_and_screen = HashMap::default();
        for &wid in &raise_windows {
            let Some(window) = self.window_manager.windows.get(&wid) else {
                continue;
            };
            windows_by_app_and_screen
                .entry((wid.pid, self.best_space_for_window(&window.frame_monotonic)))
                .or_insert(vec![])
                .push(wid);
        }

        let focus_window_with_warp = focus_window.map(|wid| {
<<<<<<< HEAD
            let warp = match self.config_manager.config.settings.mouse_follows_focus {
                true => self.window_manager.windows.get(&wid).map(|w| w.frame_monotonic.mid()),
=======
            let warp = match self.config.settings.mouse_follows_focus {
                true => {
                    if self.is_workspace_switch {
                        // During workspace switches, defer mouse warping until after layout completes
                        self.pending_workspace_mouse_warp = Some(wid);
                        None
                    } else {
                        self.windows.get(&wid).and_then(|w| {
                            let window_center = w.frame_monotonic.mid();
                            // Only warp if the window center is actually on a screen
                            if self.screens.iter().any(|s| s.frame.contains(window_center)) {
                                Some(window_center)
                            } else {
                                None
                            }
                        })
                    }
                }
>>>>>>> bdecc66d
                false => None,
            };
            (wid, warp)
        });

        let msg = raise_manager::Event::RaiseRequest(RaiseRequest {
            raise_windows: windows_by_app_and_screen.into_values().collect(),
            focus_window: focus_window_with_warp,
            app_handles,
        });

        if let Err(e) = self.communication_manager.raise_manager_tx.try_send(msg) {
            warn!("Failed to send raise request to raise manager: {}", e);
        }
    }

    fn maybe_swap_on_drag(&mut self, wid: WindowId, new_frame: CGRect) {
        if !self.is_in_drag() {
            trace!(?wid, "Skipping swap: not in drag (mouse up received)");
            return;
        }

        {
            let Some(window) = self.window_manager.windows.get(&wid) else {
                return;
            };

            if window
                .window_server_id
                .is_some_and(|wsid| self.space_manager.changing_screens.contains(&wsid))
            {
                trace!(?wid, "Skipping swap: window is changing screens");
                return;
            }
        }

        let Some(space) = (if self.is_in_drag() {
            self.get_active_drag_session()
                .and_then(|session| session.settled_space)
                .or_else(|| self.best_space_for_window(&new_frame))
        } else {
            self.best_space_for_window(&new_frame)
        }) else {
            return;
        };

        let origin_space_hint = self
            .get_active_drag_session()
            .and_then(|session| session.origin_space)
            .or_else(|| {
                self.drag_manager
                    .origin_frame()
                    .and_then(|frame| self.best_space_for_window(&frame))
            });

        if let Some(origin_space) = origin_space_hint {
            if origin_space != space {
                if let Some((pending_wid, pending_target)) = self.get_pending_drag_swap() {
                    if pending_wid == wid {
                        trace!(
                            ?wid,
                            ?pending_target,
                            ?origin_space,
                            ?space,
                            "Clearing pending drag swap; dragged window entered new space"
                        );
                        self.drag_manager.drag_state = DragState::Inactive;
                    }
                }
                trace!(
                    ?wid,
                    ?origin_space,
                    ?space,
                    "Resetting drag swap tracking after space change"
                );
                self.drag_manager.drag_swap_manager.reset();
                return;
            }
        }

        if !self.layout_manager.layout_engine.is_window_in_active_workspace(space, wid) {
            return;
        }

        let mut candidates: Vec<(WindowId, CGRect)> = Vec::new();
        for (&other_wid, other_state) in &self.window_manager.windows {
            if other_wid == wid {
                continue;
            }

            let Some(other_space) = self.best_space_for_window(&other_state.frame_monotonic) else {
                continue;
            };
            if other_space != space
                || !self
                    .layout_manager
                    .layout_engine
                    .is_window_in_active_workspace(space, other_wid)
                || self.layout_manager.layout_engine.is_window_floating(other_wid)
            {
                continue;
            }

            candidates.push((other_wid, other_state.frame_monotonic));
        }

        let previous_pending = self.get_pending_drag_swap();
        let new_candidate =
            self.drag_manager.drag_swap_manager.on_frame_change(wid, new_frame, &candidates);
        let active_target = self.drag_manager.drag_swap_manager.last_target();

        if let Some(target_wid) = active_target {
            if new_candidate.is_some() || previous_pending != Some((wid, target_wid)) {
                trace!(
                    ?wid,
                    ?target_wid,
                    "Detected swap candidate; deferring until MouseUp"
                );
            }

            self.drag_manager.drag_state = DragState::PendingSwap {
                dragged: wid,
                target: target_wid,
            };

            self.drag_manager.skip_layout_for_window = Some(wid);
        } else {
            if let Some((pending_wid, pending_target)) = previous_pending {
                if pending_wid == wid {
                    trace!(
                        ?wid,
                        ?pending_target,
                        "Clearing pending drag swap; overlap ended before MouseUp"
                    );
                    self.drag_manager.drag_state = DragState::Inactive;
                }
            }

            if self.drag_manager.skip_layout_for_window == Some(wid) {
                self.drag_manager.skip_layout_for_window = None;
            }
        }
        // wait for mouse::up before doing *anything*
    }

    fn window_id_under_cursor(&self) -> Option<WindowId> {
        let wsid = window_server::window_under_cursor()?;
        self.window_manager.window_ids.get(&wsid).copied()
    }

    fn focus_untracked_window_under_cursor(&mut self) -> bool {
        let Some(wsid) = window_server::window_under_cursor() else {
            return false;
        };
        if self.window_manager.window_ids.contains_key(&wsid) {
            return false;
        }

        let window_info = self
            .window_server_info_manager
            .window_server_info
            .get(&wsid)
            .copied()
            .or_else(|| window_server::get_window(wsid));

        let Some(info) = window_info else { return false };
        window_server::make_key_window(info.pid, wsid).is_ok()
    }

    fn last_focused_window_in_space(&self, space: SpaceId) -> Option<WindowId> {
        let active_workspace = self.layout_manager.layout_engine.active_workspace(space)?;
        let wid = self
            .layout_manager
            .layout_engine
            .virtual_workspace_manager()
            .last_focused_window(space, active_workspace)?;
        let window = self.window_manager.windows.get(&wid)?;

        if let Some(actual_space) = self.best_space_for_window(&window.frame_monotonic) {
            if actual_space != space {
                return None;
            }
        } else {
            return None;
        }
        if let Some(wsid) = window.window_server_id {
            if self.space_manager.changing_screens.contains(&wsid) {
                return None;
            }
            if !self.window_manager.visible_windows.contains(&wsid) {
                return None;
            }
        }
        Some(wid)
    }

    fn request_refocus_if_hidden(&mut self, space: SpaceId, window_id: WindowId) {
        let Some(active_workspace) = self.layout_manager.layout_engine.active_workspace(space)
        else {
            return;
        };
        let Some(window_workspace) = self
            .layout_manager
            .layout_engine
            .virtual_workspace_manager()
            .workspace_for_window(space, window_id)
        else {
            return;
        };

        if window_workspace != active_workspace {
            self.refocus_manager.refocus_state = RefocusState::Pending(space);
        }
    }

    fn prepare_refocus_after_layout_event(&mut self, event: &LayoutEvent) {
        match event {
            LayoutEvent::WindowAdded(space, wid) => {
                self.request_refocus_if_hidden(*space, *wid);
            }
            LayoutEvent::WindowsOnScreenUpdated(space, _, windows, _) => {
                let Some(active_workspace) =
                    self.layout_manager.layout_engine.active_workspace(*space)
                else {
                    return;
                };
                let manager = self.layout_manager.layout_engine.virtual_workspace_manager();
                let hidden_exists = windows.iter().any(|(wid, _, _, _)| {
                    manager
                        .workspace_for_window(*space, *wid)
                        .map_or(false, |workspace_id| workspace_id != active_workspace)
                });
                if hidden_exists {
                    self.refocus_manager.refocus_state = RefocusState::Pending(*space);
                }
            }
            _ => {}
        }
    }

    #[instrument(skip(self))]
    fn raise_window(&mut self, wid: WindowId, quiet: Quiet, warp: Option<CGPoint>) {
        let mut app_handles = HashMap::default();
        if let Some(app) = self.app_manager.apps.get(&wid.pid) {
            app_handles.insert(wid.pid, app.handle.clone());
        }
        _ = self
            .communication_manager
            .raise_manager_tx
            .send(raise_manager::Event::RaiseRequest(RaiseRequest {
                raise_windows: vec![vec![wid]],
                focus_window: Some((wid, warp)),
                app_handles,
            }));
    }

    fn set_focus_follows_mouse_enabled(&self, enabled: bool) {
        if let Some(event_tap_tx) = self.communication_manager.event_tap_tx.as_ref() {
            event_tap_tx.send(event_tap::Request::SetFocusFollowsMouseEnabled(enabled));
        }
    }

    fn update_focus_follows_mouse_state(&self) {
        let should_enable = matches!(self.menu_manager.menu_state, MenuState::Closed)
            && !self.is_mission_control_active();
        self.set_focus_follows_mouse_enabled(should_enable);
    }

    fn set_mission_control_active(&mut self, active: bool) {
        let new_state = if active {
            MissionControlState::Active
        } else {
            MissionControlState::Inactive
        };
        if matches!(
            self.mission_control_manager.mission_control_state,
            MissionControlState::Active
        ) == active
        {
            return;
        }
        self.mission_control_manager.mission_control_state = new_state;
        self.update_focus_follows_mouse_state();
    }

    fn refresh_windows_after_mission_control(&mut self) {
        debug!("Refreshing window state after Mission Control");
        let ws_info = window_server::get_visible_windows_with_layer(None);
        self.update_partial_window_server_info(ws_info);
        self.mission_control_manager.pending_mission_control_refresh.clear();
        self.force_refresh_all_windows();
        self.check_for_new_windows();
        self.update_layout(false, false).unwrap_or_else(|e| {
            warn!("Layout update failed: {}", e);
            false
        });
        self.maybe_send_menu_update();
    }

    fn force_refresh_all_windows(&mut self) {
        for (&pid, app) in &self.app_manager.apps {
            if app.handle.send(Request::GetVisibleWindows { force_refresh: true }).is_ok() {
                self.mission_control_manager.pending_mission_control_refresh.insert(pid);
            }
        }
    }

    fn main_window(&self) -> Option<WindowId> {
        self.main_window_tracker_manager.main_window_tracker.main_window()
    }

    fn main_window_space(&self) -> Option<SpaceId> {
        // TODO: Optimize this with a cache or something.
        self.best_space_for_window(
            &self.window_manager.windows.get(&self.main_window()?)?.frame_monotonic,
        )
    }

    fn workspace_command_space(&self) -> Option<SpaceId> {
        self.main_window_space()
            .or_else(|| get_active_space_number())
            .or_else(|| self.space_manager.screens.iter().find_map(|screen| screen.space))
    }

    fn store_current_floating_positions(&mut self, space: SpaceId) {
        let floating_windows_in_workspace = self
            .layout_manager
            .layout_engine
            .windows_in_active_workspace(space)
            .into_iter()
            .filter(|&wid| self.layout_manager.layout_engine.is_window_floating(wid))
            .filter_map(|wid| {
                self.window_manager
                    .windows
                    .get(&wid)
                    .map(|window_state| (wid, window_state.frame_monotonic))
            })
            .collect::<Vec<_>>();

        if !floating_windows_in_workspace.is_empty() {
            self.layout_manager
                .layout_engine
                .store_floating_window_positions(space, &floating_windows_in_workspace);
        }
    }

    #[instrument(skip(self), fields())]
    pub fn update_layout(
        &mut self,
        is_resize: bool,
        is_workspace_switch: bool,
    ) -> Result<bool, error::ReactorError> {
        LayoutManager::update_layout(self, is_resize, is_workspace_switch)
    }
}<|MERGE_RESOLUTION|>--- conflicted
+++ resolved
@@ -301,7 +301,6 @@
 }
 
 pub struct Reactor {
-<<<<<<< HEAD
     config_manager: managers::ConfigManager,
     app_manager: managers::AppManager,
     layout_manager: managers::LayoutManager,
@@ -319,48 +318,6 @@
     mission_control_manager: managers::MissionControlManager,
     refocus_manager: managers::RefocusManager,
     pending_space_change_manager: managers::PendingSpaceChangeManager,
-=======
-    config: Config,
-    apps: HashMap<pid_t, AppState>,
-    layout_engine: LayoutEngine,
-    windows: HashMap<WindowId, WindowState>,
-    window_server_info: HashMap<WindowServerId, WindowServerInfo>,
-    window_ids: HashMap<WindowServerId, WindowId>,
-    visible_windows: HashSet<WindowServerId>,
-    observed_window_server_ids: HashSet<WindowServerId>,
-    screens: Vec<Screen>,
-    main_window_tracker: MainWindowTracker,
-    in_drag: bool,
-    is_workspace_switch: bool,
-    workspace_switch_generation: u64,
-    active_workspace_switch: Option<u64>,
-    pending_workspace_mouse_warp: Option<WindowId>,
-    record: Record,
-    event_tap_tx: Option<event_tap::Sender>,
-    menu_tx: Option<menu_bar::Sender>,
-    stack_line_tx: Option<stack_line::Sender>,
-    raise_manager_tx: raise_manager::Sender,
-    event_broadcaster: BroadcastSender,
-    wm_sender: Option<crate::actor::wm_controller::Sender>,
-    app_rules_recently_applied: std::time::Instant,
-    last_auto_workspace_switch: Option<AutoWorkspaceSwitch>,
-    last_sls_notification_ids: Vec<u32>,
-    menu_open_depth: usize,
-    mission_control_active: bool,
-    suppress_stale_window_cleanup: bool,
-    pending_refocus_space: Option<SpaceId>,
-    window_notify_tx: Option<crate::actor::window_notify::Sender>,
-    window_tx_store: Option<WindowTxStore>,
-    drag_manager: crate::actor::drag_swap::DragManager,
-    skip_layout_for_window: Option<WindowId>,
-    pending_drag_swap: Option<(WindowId, WindowId)>,
-    pending_space_change: Option<PendingSpaceChange>,
-    active_drag: Option<DragSession>,
-    events_tx: Option<Sender>,
-    fullscreen_by_space: HashMap<u64, FullscreenTrack>,
-    changing_screens: HashSet<WindowServerId>,
-    pending_mission_control_refresh: HashSet<pid_t>,
->>>>>>> bdecc66d
 }
 
 #[derive(Debug)]
@@ -473,7 +430,6 @@
             None => (None, None),
         };
         Reactor {
-<<<<<<< HEAD
             config_manager: managers::ConfigManager { config: config.clone() },
             app_manager: managers::AppManager {
                 apps: HashMap::default(),
@@ -509,6 +465,7 @@
                 workspace_switch_generation: 0,
                 active_workspace_switch: None,
                 last_auto_workspace_switch: None,
+                pending_workspace_mouse_warp: None,
             },
             recording_manager: managers::RecordingManager { record },
             communication_manager: managers::CommunicationManager {
@@ -542,50 +499,6 @@
             pending_space_change_manager: managers::PendingSpaceChangeManager {
                 pending_space_change: None,
             },
-=======
-            config: config.clone(),
-            apps: HashMap::default(),
-            layout_engine,
-            windows: HashMap::default(),
-            window_ids: HashMap::default(),
-            window_server_info: HashMap::default(),
-            visible_windows: HashSet::default(),
-            observed_window_server_ids: HashSet::default(),
-            screens: vec![],
-            main_window_tracker: MainWindowTracker::default(),
-            in_drag: false,
-            is_workspace_switch: false,
-            workspace_switch_generation: 0,
-            active_workspace_switch: None,
-            pending_workspace_mouse_warp: None,
-            record,
-            event_tap_tx: None,
-            menu_tx: None,
-            stack_line_tx: None,
-            raise_manager_tx,
-            event_broadcaster: broadcast_tx,
-            wm_sender: None,
-            app_rules_recently_applied: std::time::Instant::now(),
-            last_auto_workspace_switch: None,
-            last_sls_notification_ids: Vec::new(),
-            menu_open_depth: 0,
-            mission_control_active: false,
-            suppress_stale_window_cleanup: false,
-            pending_refocus_space: None,
-            window_notify_tx,
-            window_tx_store,
-            drag_manager: crate::actor::drag_swap::DragManager::new(
-                config.settings.window_snapping,
-            ),
-            skip_layout_for_window: None,
-            pending_drag_swap: None,
-            pending_space_change: None,
-            active_drag: None,
-            changing_screens: HashSet::default(),
-            events_tx: None,
-            fullscreen_by_space: HashMap::default(),
-            pending_mission_control_refresh: HashSet::default(),
->>>>>>> bdecc66d
         }
     }
 
@@ -771,111 +684,7 @@
                 SpaceEventHandler::handle_window_server_destroyed(self, wsid, sid);
             }
             Event::WindowServerAppeared(wsid, sid) => {
-<<<<<<< HEAD
                 SpaceEventHandler::handle_window_server_appeared(self, wsid, sid);
-=======
-                if self.window_server_info.contains_key(&wsid)
-                    || self.observed_window_server_ids.contains(&wsid)
-                {
-                    debug!(
-                        ?wsid,
-                        "Received WindowServerAppeared for known window - ignoring"
-                    );
-                    return;
-                }
-
-                self.observed_window_server_ids.insert(wsid);
-                // TODO: figure out why this is happening, we should really know about this app,
-                // why dont we get notifications that its being launched?
-                if let Some(window_server_info) = crate::sys::window_server::get_window(wsid) {
-                    if window_server_info.layer != 0 {
-                        trace!(
-                            ?wsid,
-                            layer = window_server_info.layer,
-                            "Ignoring non-normal window"
-                        );
-                        return;
-                    }
-
-                    // Filter out very small windows (likely tooltips or similar UI elements)
-                    // that shouldn't be managed by the window manager
-                    const MIN_MANAGEABLE_WINDOW_SIZE: f64 = 50.0;
-                    if window_server_info.frame.size.width < MIN_MANAGEABLE_WINDOW_SIZE
-                        || window_server_info.frame.size.height < MIN_MANAGEABLE_WINDOW_SIZE
-                    {
-                        trace!(
-                            ?wsid,
-                            "Ignoring tiny window ({}x{}) - likely tooltip",
-                            window_server_info.frame.size.width,
-                            window_server_info.frame.size.height
-                        );
-                        return;
-                    }
-
-                    if space_is_fullscreen(sid.get()) {
-                        let entry = match self.fullscreen_by_space.entry(sid.get()) {
-                            Entry::Occupied(o) => o.into_mut(),
-                            Entry::Vacant(v) => v.insert(FullscreenTrack::default()),
-                        };
-                        entry.pids.insert(window_server_info.pid);
-                        if entry.last_removed.len() >= 5 {
-                            let _ = entry.last_removed.pop_front();
-                        }
-                        entry.last_removed.push_back(wsid);
-                        if let Some(&wid) = self.window_ids.get(&wsid) {
-                            if let Some(app_state) = self.apps.get(&wid.pid) {
-                                let _ = app_state
-                                    .handle
-                                    .send(Request::MarkWindowsNeedingInfo(vec![wid]));
-                            }
-                        } else if let Some(app_state) = self.apps.get(&window_server_info.pid) {
-                            let resync: Vec<_> = self
-                                .windows
-                                .keys()
-                                .copied()
-                                .filter(|wid| wid.pid == window_server_info.pid)
-                                .collect();
-                            if !resync.is_empty() {
-                                let _ =
-                                    app_state.handle.send(Request::MarkWindowsNeedingInfo(resync));
-                            }
-                        }
-                        return;
-                    }
-
-                    self.update_partial_window_server_info(vec![window_server_info]);
-
-                    if !self.apps.contains_key(&window_server_info.pid) {
-                        if let Some(app) =
-                            NSRunningApplication::runningApplicationWithProcessIdentifier(
-                                window_server_info.pid,
-                            )
-                        {
-                            debug!(
-                                ?app,
-                                "Received WindowServerAppeared for unknown app - synthesizing AppLaunch"
-                            );
-                            self.wm_sender.as_ref().map(|wm| {
-                                wm.send(WmEvent::AppLaunch(
-                                    window_server_info.pid,
-                                    AppInfo::from(&*app),
-                                ))
-                            });
-                        }
-                    } else if let Some(app) = self.apps.get(&window_server_info.pid) {
-                        if let Err(err) =
-                            app.handle.send(Request::GetVisibleWindows { force_refresh: false })
-                        {
-                            debug!(
-                                pid = window_server_info.pid,
-                                ?wsid,
-                                ?err,
-                                "Failed to refresh windows after WindowServerAppeared"
-                            );
-                        }
-                    }
-                }
->>>>>>> bdecc66d
             }
             Event::WindowMinimized(wid) => {
                 WindowEventHandler::handle_window_minimized(self, wid);
@@ -896,36 +705,8 @@
             Event::ScreenParametersChanged(frames, spaces, ws_info) => {
                 SpaceEventHandler::handle_screen_parameters_changed(self, frames, spaces, ws_info);
             }
-<<<<<<< HEAD
             Event::SpaceChanged(spaces, ws_info) => {
                 SpaceEventHandler::handle_space_changed(self, spaces, ws_info);
-=======
-            Event::SpaceChanged(mut spaces, ws_info) => {
-                // TODO: this logic is flawed if multiple spaces are changing at once
-                if self.handle_fullscreen_space_transition(&mut spaces) {
-                    return;
-                }
-                if self.mission_control_active {
-                    // dont process whilst mc is active
-                    self.pending_space_change = Some(PendingSpaceChange { spaces, ws_info });
-                    return;
-                }
-                let spaces_all_none = spaces.iter().all(|space| space.is_none());
-                self.suppress_stale_window_cleanup = spaces_all_none;
-                if spaces.len() != self.screens.len() {
-                    warn!(
-                        "Deferring space change: have {} screens but {} spaces",
-                        self.screens.len(),
-                        spaces.len()
-                    );
-                    self.pending_space_change = Some(PendingSpaceChange { spaces, ws_info });
-                    return;
-                }
-                info!("space changed");
-                self.pending_space_change = None;
-                self.set_screen_spaces(&spaces);
-                self.finalize_space_change(&spaces, ws_info);
->>>>>>> bdecc66d
             }
             Event::MouseUp => {
                 DragEventHandler::handle_mouse_up(self);
@@ -1021,11 +802,11 @@
         }
 
         // Execute deferred mouse warp after workspace switch completes
-        if let Some(wid) = self.pending_workspace_mouse_warp.take() {
-            if let Some(window) = self.windows.get(&wid) {
+        if let Some(wid) = self.workspace_switch_manager.pending_workspace_mouse_warp.take() {
+            if let Some(window) = self.window_manager.windows.get(&wid) {
                 let window_center = window.frame_monotonic.mid();
                 // Only warp if the window is now positioned on-screen
-                if self.screens.iter().any(|s| s.frame.contains(window_center)) {
+                if self.space_manager.screens.iter().any(|s| s.frame.contains(window_center)) {
                     if let Err(e) = crate::sys::event::warp_mouse(window_center) {
                         warn!("Failed to execute deferred mouse warp: {e:?}");
                     }
@@ -1144,13 +925,8 @@
             return true;
         }
 
-<<<<<<< HEAD
-        for space in spaces.iter().flatten() {
+        for space in refresh_spaces {
             if let Some(track) = self.space_manager.fullscreen_by_space.remove(&space.get()) {
-=======
-        for space in refresh_spaces {
-            if let Some(track) = self.fullscreen_by_space.remove(&space.get()) {
->>>>>>> bdecc66d
                 wait_for_native_fullscreen_transition();
                 Timer::sleep(Duration::from_millis(50));
                 for pid in track.pids {
@@ -1221,15 +997,9 @@
     }
 
     fn try_apply_pending_space_change(&mut self) {
-<<<<<<< HEAD
-        if let Some(pending) = self.pending_space_change_manager.pending_space_change.take() {
+        if let Some(mut pending) = self.pending_space_change_manager.pending_space_change.take() {
             if pending.spaces.len() == self.space_manager.screens.len() {
-                if self.handle_fullscreen_space_transition(&pending.spaces) {
-=======
-        if let Some(mut pending) = self.pending_space_change.take() {
-            if pending.spaces.len() == self.screens.len() {
                 if self.handle_fullscreen_space_transition(&mut pending.spaces) {
->>>>>>> bdecc66d
                     return;
                 }
                 self.set_screen_spaces(&pending.spaces);
@@ -1824,21 +1594,24 @@
         }
 
         let focus_window_with_warp = focus_window.map(|wid| {
-<<<<<<< HEAD
             let warp = match self.config_manager.config.settings.mouse_follows_focus {
-                true => self.window_manager.windows.get(&wid).map(|w| w.frame_monotonic.mid()),
-=======
-            let warp = match self.config.settings.mouse_follows_focus {
                 true => {
-                    if self.is_workspace_switch {
+                    if self.workspace_switch_manager.workspace_switch_state
+                        == WorkspaceSwitchState::Active
+                    {
                         // During workspace switches, defer mouse warping until after layout completes
-                        self.pending_workspace_mouse_warp = Some(wid);
+                        self.workspace_switch_manager.pending_workspace_mouse_warp = Some(wid);
                         None
                     } else {
-                        self.windows.get(&wid).and_then(|w| {
+                        self.window_manager.windows.get(&wid).and_then(|w| {
                             let window_center = w.frame_monotonic.mid();
                             // Only warp if the window center is actually on a screen
-                            if self.screens.iter().any(|s| s.frame.contains(window_center)) {
+                            if self
+                                .space_manager
+                                .screens
+                                .iter()
+                                .any(|s| s.frame.contains(window_center))
+                            {
                                 Some(window_center)
                             } else {
                                 None
@@ -1846,7 +1619,6 @@
                         })
                     }
                 }
->>>>>>> bdecc66d
                 false => None,
             };
             (wid, warp)
