use std::cmp::Ordering;
use std::fs::{self, File};
use std::io::{Read, Write};
use std::path::PathBuf;

use objc2_core_foundation::{CGPoint, CGRect, CGSize};
use serde::{Deserialize, Serialize};
use tracing::{debug, info, warn};

use super::{Direction, FloatingManager, LayoutId, LayoutSystemKind, WorkspaceLayouts};
use crate::actor::app::{AppInfo, WindowId, pid_t};
use crate::actor::broadcast::{BroadcastEvent, BroadcastSender};
use crate::common::collections::HashMap;
use crate::common::config::LayoutSettings;
use crate::layout_engine::LayoutSystem;
use crate::model::{VirtualWorkspaceId, VirtualWorkspaceManager};
use crate::sys::screen::SpaceId;

#[derive(Debug, Clone)]
pub struct GroupContainerInfo {
    pub node_id: crate::model::tree::NodeId,
    pub container_kind: super::LayoutKind,
    pub frame: CGRect,
    pub total_count: usize,
    pub selected_index: usize,
}

#[non_exhaustive]
<<<<<<< HEAD
#[derive(Serialize, Deserialize, Debug, Clone, PartialEq)]
=======
#[derive(Serialize, Deserialize, Debug, Clone, PartialEq, Copy)]
>>>>>>> 54a65211
#[serde(rename_all = "snake_case")]
pub enum LayoutCommand {
    NextWindow,
    PrevWindow,
    MoveFocus(#[serde(rename = "direction")] Direction),
    Ascend,
    Descend,
    MoveNode(Direction),
    MoveColumn(#[serde(rename = "direction")] Direction),
    ConsumeWindow(Direction),
    ExpelWindow(Direction),

    JoinWindow(Direction),
    ToggleStack,
    ToggleOrientation,
    UnjoinWindows,
    ToggleFocusFloating,
    ToggleWindowFloating,
    ToggleFullscreen,
    ToggleFullscreenWithinGaps,
    ToggleFullWidth,
    ShiftViewport {
        delta: f64,
        finalize: bool,
    },

    ResizeWindowGrow,
    ResizeWindowShrink,
<<<<<<< HEAD
    ResizeWindowBy {
        amount: f64,
=======
    ScrollWorkspace {
        delta: f64,
        finalize: bool,
>>>>>>> 54a65211
    },

    NextWorkspace(Option<bool>),
    PrevWorkspace(Option<bool>),
    SwitchToWorkspace(usize),
    MoveWindowToWorkspace {
        workspace: usize,
        window_id: Option<u32>,
    },
    CreateWorkspace,
    SwitchToLastWorkspace,

    SwapWindows(crate::actor::app::WindowId, crate::actor::app::WindowId),
}

#[non_exhaustive]
#[derive(Debug, Clone)]
pub enum LayoutEvent {
    WindowsOnScreenUpdated(
        SpaceId,
        pid_t,
        Vec<(WindowId, Option<String>, Option<String>, Option<String>)>,
        Option<AppInfo>,
    ),
    AppClosed(pid_t),
    WindowAdded(SpaceId, WindowId),
    WindowRemoved(WindowId),
    WindowFocused(SpaceId, WindowId),
    WindowResized {
        wid: WindowId,
        old_frame: CGRect,
        new_frame: CGRect,
        screens: Vec<(SpaceId, CGRect, Option<String>)>,
    },
    SpaceExposed(SpaceId, CGSize),
}

#[must_use]
#[derive(Debug, Clone, Default, PartialEq)]
pub struct EventResponse {
    pub raise_windows: Vec<WindowId>,
    pub focus_window: Option<WindowId>,
}

#[derive(Serialize, Deserialize)]
pub struct LayoutEngine {
    tree: LayoutSystemKind,
    workspace_layouts: WorkspaceLayouts,
    floating: FloatingManager,
    #[serde(skip)]
    focused_window: Option<WindowId>,
    virtual_workspace_manager: VirtualWorkspaceManager,
    #[serde(skip)]
    layout_settings: LayoutSettings,
    #[serde(skip)]
    broadcast_tx: Option<BroadcastSender>,
    #[serde(skip)]
    space_display_map: HashMap<SpaceId, Option<String>>,
}

impl LayoutEngine {
    pub fn set_layout_settings(&mut self, settings: &LayoutSettings) {
        self.layout_settings = settings.clone();
        if let LayoutSystemKind::Scroll(scroll) = &mut self.tree {
            scroll.apply_settings(&self.layout_settings.scroll);
        }
    }

    pub fn update_virtual_workspace_settings(
        &mut self,
        settings: &crate::common::config::VirtualWorkspaceSettings,
    ) {
        self.virtual_workspace_manager.update_settings(settings);
    }

    fn active_floating_windows_in_workspace(&self, space: SpaceId) -> Vec<WindowId> {
        self.floating
            .active_flat(space)
            .into_iter()
            .filter(|wid| self.is_window_in_active_workspace(space, *wid))
            .collect()
    }

    fn refocus_workspace(
        &mut self,
        space: SpaceId,
        workspace_id: VirtualWorkspaceId,
    ) -> EventResponse {
        let mut focus_window =
            self.virtual_workspace_manager.last_focused_window(space, workspace_id);

        if focus_window.is_none() {
            if let Some(layout) = self.workspace_layouts.active(space, workspace_id) {
                let selected = self.tree.selected_window(layout);
                let visible = self.tree.visible_windows_in_layout(layout);
                focus_window = selected.or_else(|| visible.first().copied());
            }
        }

        if focus_window.is_none() {
            let floating_windows = self.active_floating_windows_in_workspace(space);
            let floating_focus =
                self.floating.last_focus().filter(|wid| floating_windows.contains(wid));
            focus_window = floating_focus.or_else(|| floating_windows.first().copied());
        }

        if let Some(wid) = focus_window {
            self.focused_window = Some(wid);
            self.virtual_workspace_manager
                .set_last_focused_window(space, workspace_id, Some(wid));
            if self.floating.is_floating(wid) {
                self.floating.set_last_focus(Some(wid));
            } else if let Some(layout) = self.workspace_layouts.active(space, workspace_id) {
                let _ = self.tree.select_window(layout, wid);
            }
        } else {
            self.focused_window = None;
            self.virtual_workspace_manager
                .set_last_focused_window(space, workspace_id, None);
        }

        EventResponse {
            focus_window,
            raise_windows: vec![],
        }
    }

    fn filter_active_workspace_windows(
        &self,
        space: SpaceId,
        windows: Vec<WindowId>,
    ) -> Vec<WindowId> {
        windows
            .into_iter()
            .filter(|wid| self.is_window_in_active_workspace(space, *wid))
            .collect()
    }

    fn filter_active_workspace_window(
        &self,
        space: SpaceId,
        window: Option<WindowId>,
    ) -> Option<WindowId> {
        window.filter(|wid| self.is_window_in_active_workspace(space, *wid))
    }

    pub fn resize_selection(&mut self, layout: LayoutId, resize_amount: f64) {
        self.tree.resize_selection_by(layout, resize_amount);
    }

    fn move_focus_internal(
        &mut self,
        space: SpaceId,
        visible_spaces: &[SpaceId],
        visible_space_centers: &HashMap<SpaceId, CGPoint>,
        direction: Direction,
        is_floating: bool,
    ) -> EventResponse {
        let layout = self.layout(space);

        if is_floating {
            let floating_windows = self.active_floating_windows_in_workspace(space);
            debug!(
                "Floating navigation: found {} floating windows: {:?}",
                floating_windows.len(),
                floating_windows
            );

            match direction {
                Direction::Left | Direction::Right => {
                    if floating_windows.len() > 1 {
                        debug!(
                            "Multiple floating windows found, looking for current window: {:?}",
                            self.focused_window
                        );

                        if let Some(current_idx) =
                            floating_windows.iter().position(|&w| Some(w) == self.focused_window)
                        {
                            debug!("Found current window at index {}", current_idx);
                            let next_idx = match direction {
                                Direction::Left => {
                                    if current_idx == 0 {
                                        floating_windows.len() - 1
                                    } else {
                                        current_idx - 1
                                    }
                                }
                                Direction::Right => (current_idx + 1) % floating_windows.len(),
                                _ => unreachable!(),
                            };
                            debug!(
                                "Moving to index {}, window: {:?}",
                                next_idx, floating_windows[next_idx]
                            );
                            let focus_window = Some(floating_windows[next_idx]);
                            return EventResponse {
                                focus_window,
                                raise_windows: vec![],
                            };
                        } else {
                            debug!("Could not find current window in floating windows list");
                        }
                    } else {
                        debug!(
                            "Not enough floating windows for horizontal navigation (len: {})",
                            floating_windows.len()
                        );
                    }
                }
                Direction::Up | Direction::Down => {
                    debug!("Vertical navigation - switching to tiled windows");
                }
            }

            let tiled_windows = self.filter_active_workspace_windows(
                space,
                self.tree.visible_windows_in_layout(layout),
            );
            debug!("Trying tiled windows: {:?}", tiled_windows);
            if !tiled_windows.is_empty() {
                let focus_window = tiled_windows.first().copied();
                if let Some(wid) = focus_window {
                    let _ = self.tree.select_window(layout, wid);
                }
                debug!("Focusing tiled window: {:?}", focus_window);
                return EventResponse {
                    focus_window,
                    raise_windows: tiled_windows,
                };
            }

            debug!("No windows to navigate to, returning default");
            return EventResponse::default();
        }

        let (focus_window, raise_windows) = self.tree.move_focus(layout, direction);
        let focus_window = self.filter_active_workspace_window(space, focus_window);
        let raise_windows = self.filter_active_workspace_windows(space, raise_windows);
        if focus_window.is_some() {
            EventResponse { focus_window, raise_windows }
        } else {
            if let Some(new_space) = self.next_space_for_direction(
                space,
                direction,
                visible_spaces,
                visible_space_centers,
            ) {
                let new_layout = self.layout(new_space);
                let windows_in_new_space = self.filter_active_workspace_windows(
                    new_space,
                    self.tree.visible_windows_in_layout(new_layout),
                );
                if let Some(target_window) = self
                    .filter_active_workspace_window(
                        new_space,
                        self.tree.window_in_direction(new_layout, direction),
                    )
                    .or_else(|| windows_in_new_space.first().copied())
                {
                    let _ = self.tree.select_window(new_layout, target_window);
                    return EventResponse {
                        focus_window: Some(target_window),
                        raise_windows: windows_in_new_space,
                    };
                }
            }

            let floating_windows = self.active_floating_windows_in_workspace(space);

            if let Some(&first_floating) = floating_windows.first() {
                let focus_window = Some(first_floating);
                return EventResponse {
                    focus_window,
                    raise_windows: vec![],
                };
            }

            EventResponse::default()
        }
    }

    fn next_space_for_direction(
        &self,
        current_space: SpaceId,
        direction: Direction,
        visible_spaces: &[SpaceId],
        space_centers: &HashMap<SpaceId, CGPoint>,
    ) -> Option<SpaceId> {
        if visible_spaces.len() <= 1 {
            return None;
        }

        let current_center = space_centers.get(&current_space)?;
        let mut candidates = Vec::new();
        for &candidate_space in visible_spaces {
            if candidate_space == current_space {
                continue;
            }
            if let Some(candidate_center) = space_centers.get(&candidate_space) {
                if let Some(delta) =
                    Self::directional_delta(direction, current_center, candidate_center)
                {
                    candidates.push((candidate_space, delta));
                }
            }
        }

        if !candidates.is_empty() {
            candidates.sort_by(|a, b| a.1.partial_cmp(&b.1).unwrap_or(Ordering::Equal));
            return Some(candidates[0].0);
        }

        match direction {
            Direction::Left => {
                visible_spaces.iter().rev().copied().find(|&space| space != current_space)
            }
            Direction::Right => {
                visible_spaces.iter().copied().find(|&space| space != current_space)
            }
            Direction::Up | Direction::Down => None,
        }
    }

    fn directional_delta(
        direction: Direction,
        current: &CGPoint,
        candidate: &CGPoint,
    ) -> Option<f64> {
        match direction {
            Direction::Left => {
                let delta = current.x - candidate.x;
                if delta > 0.0 { Some(delta) } else { None }
            }
            Direction::Right => {
                let delta = candidate.x - current.x;
                if delta > 0.0 { Some(delta) } else { None }
            }
            Direction::Up => {
                let delta = candidate.y - current.y;
                if delta > 0.0 { Some(delta) } else { None }
            }
            Direction::Down => {
                let delta = current.y - candidate.y;
                if delta > 0.0 { Some(delta) } else { None }
            }
        }
    }

    fn space_with_window(&self, wid: WindowId) -> Option<SpaceId> {
        for space in self.workspace_layouts.spaces() {
            if let Some(ws_id) = self.virtual_workspace_manager.active_workspace(space) {
                if let Some(layout) = self.workspace_layouts.active(space, ws_id) {
                    if self.tree.contains_window(layout, wid) {
                        return Some(space);
                    }
                }
            }

            if self.floating.active_flat(space).contains(&wid) {
                return Some(space);
            }
        }
        None
    }

    fn active_workspace_id_and_name(
        &self,
        space_id: SpaceId,
    ) -> Option<(crate::model::VirtualWorkspaceId, String)> {
        let workspace_id = self.virtual_workspace_manager.active_workspace(space_id)?;
        let workspace_name = self
            .virtual_workspace_manager
            .workspace_info(space_id, workspace_id)
            .map(|ws| ws.name.clone())
            .unwrap_or_else(|| format!("Workspace {:?}", workspace_id));
        Some((workspace_id, workspace_name))
    }

    pub fn update_space_display(&mut self, space: SpaceId, display_uuid: Option<String>) {
        if let Some(uuid) = display_uuid {
            self.space_display_map.insert(space, Some(uuid));
        } else {
            self.space_display_map.remove(&space);
        }
    }

    fn display_uuid_for_space(&self, space: SpaceId) -> Option<String> {
        self.space_display_map.get(&space).and_then(|uuid| uuid.clone())
    }

    pub fn new(
        virtual_workspace_config: &crate::common::config::VirtualWorkspaceSettings,
        layout_settings: &LayoutSettings,
        broadcast_tx: Option<BroadcastSender>,
    ) -> Self {
        let virtual_workspace_manager =
            VirtualWorkspaceManager::new_with_config(virtual_workspace_config);

        let tree = match layout_settings.mode {
            crate::common::config::LayoutMode::Traditional => LayoutSystemKind::Traditional(
                crate::layout_engine::TraditionalLayoutSystem::default(),
            ),
            crate::common::config::LayoutMode::Bsp => {
                LayoutSystemKind::Bsp(crate::layout_engine::BspLayoutSystem::default())
            }
            crate::common::config::LayoutMode::Scroll => {
<<<<<<< HEAD
                LayoutSystemKind::Scroll(crate::layout_engine::ScrollLayoutSystem::new(
                    layout_settings.scroll.visible_columns,
                    layout_settings.scroll.infinite_loop,
                ))
=======
                LayoutSystemKind::Scroll(crate::layout_engine::ScrollLayoutSystem::default())
>>>>>>> 54a65211
            }
        };

        LayoutEngine {
            tree,
            workspace_layouts: WorkspaceLayouts::default(),
            floating: FloatingManager::new(),
            focused_window: None,
            virtual_workspace_manager,
            layout_settings: layout_settings.clone(),
            broadcast_tx,
            space_display_map: HashMap::default(),
        }
    }

    pub fn debug_tree(&self, space: SpaceId) { self.debug_tree_desc(space, "", false); }

    pub fn debug_tree_desc(&self, space: SpaceId, desc: &'static str, print: bool) {
        if let Some(workspace_id) = self.virtual_workspace_manager.active_workspace(space) {
            if let Some(layout) = self.workspace_layouts.active(space, workspace_id) {
                if print {
                    println!("Tree {desc}\n{}", self.tree.draw_tree(layout).trim());
                } else {
                    debug!("Tree {desc}\n{}", self.tree.draw_tree(layout).trim());
                }
            } else {
                debug!("No layout for workspace {workspace_id:?} on space {space:?}");
            }
        } else {
            debug!("No active workspace for space {space:?}");
        }
    }

    pub fn handle_event(&mut self, event: LayoutEvent) -> EventResponse {
        debug!(?event);
        match event {
            LayoutEvent::SpaceExposed(space, size) => {
                self.debug_tree(space);

                let workspaces =
                    self.virtual_workspace_manager_mut().list_workspaces(space).to_vec();
                self.workspace_layouts.ensure_active_for_space(
                    space,
                    size,
                    workspaces.into_iter().map(|(id, _)| id),
                    &mut self.tree,
                );
            }
            LayoutEvent::WindowsOnScreenUpdated(space, pid, mut windows_with_titles, app_info) => {
                self.debug_tree(space);
                self.floating.clear_active_for_app(space, pid);
                let mut floating_active_accum = Vec::new();
                windows_with_titles.retain(|(wid, _, _, _)| {
                    let is_floating = self.floating.is_floating(*wid);
                    if is_floating {
                        floating_active_accum.push(*wid);
                    }
                    !is_floating
                });
                for wid in floating_active_accum {
                    self.floating.add_active(space, pid, wid);
                }

                let mut windows_by_workspace: HashMap<
                    crate::model::VirtualWorkspaceId,
                    Vec<WindowId>,
                > = HashMap::default();

                let (app_bundle_id, app_name) = match app_info.as_ref() {
                    Some(info) => (info.bundle_id.as_deref(), info.localized_name.as_deref()),
                    None => (None, None),
                };

                for (wid, title_opt, ax_role_opt, ax_subrole_opt) in windows_with_titles {
                    let title_ref = title_opt.as_deref();
                    let ax_role_ref = ax_role_opt.as_deref();
                    let ax_subrole_ref = ax_subrole_opt.as_deref();

                    let (assigned_workspace, should_float) = match self
                        .virtual_workspace_manager
                        .assign_window_with_app_info(
                            wid,
                            space,
                            app_bundle_id,
                            app_name,
                            title_ref,
                            ax_role_ref,
                            ax_subrole_ref,
                        ) {
                        Ok((workspace_id, should_float)) => (workspace_id, should_float),
                        Err(_) => {
                            match self.virtual_workspace_manager.auto_assign_window(wid, space) {
                                Ok(ws) => (ws, false),
                                Err(_) => {
                                    warn!(
                                        "Could not determine workspace for window {:?} on space {:?}; skipping assignment",
                                        wid, space
                                    );
                                    continue;
                                }
                            }
                        }
                    };

                    if should_float {
                        self.floating.add_floating(wid);
                        self.floating.add_active(space, pid, wid);
                    }

                    windows_by_workspace.entry(assigned_workspace).or_default().push(wid);
                }

                let mut tiled_by_workspace: HashMap<
                    crate::model::VirtualWorkspaceId,
                    Vec<WindowId>,
                > = HashMap::default();
                for (workspace_id, workspace_windows) in windows_by_workspace {
                    let tiled: Vec<WindowId> = workspace_windows
                        .into_iter()
                        .filter(|wid| !self.floating.is_floating(*wid))
                        .collect();
                    tiled_by_workspace.insert(workspace_id, tiled);
                }

                let total_tiled_count: usize = tiled_by_workspace.values().map(|v| v.len()).sum();

                for (ws_id, layout) in self.workspace_layouts.active_layouts_for_space(space) {
                    let mut desired = tiled_by_workspace.get(&ws_id).cloned().unwrap_or_default();
                    for wid in self.virtual_workspace_manager.workspace_windows(space, ws_id) {
                        if wid.pid != pid
                            || self.floating.is_floating(wid)
                            || desired.contains(&wid)
                        {
                            continue;
                        }
                        desired.push(wid);
                    }

                    if desired.is_empty() && total_tiled_count == 0 {
                        if self.tree.has_windows_for_app(layout, pid) {
                            continue;
                        }
                    }

                    self.tree.set_windows_for_app(layout, pid, desired);
                }

                self.broadcast_windows_changed(space);

                self.rebalance_all_layouts();
            }
            LayoutEvent::AppClosed(pid) => {
                self.tree.remove_windows_for_app(pid);
                self.floating.remove_all_for_pid(pid);

                self.virtual_workspace_manager.remove_windows_for_app(pid);
                self.virtual_workspace_manager.remove_app_floating_positions(pid);
            }
            LayoutEvent::WindowAdded(space, wid) => {
                self.debug_tree(space);

                let assigned_workspace =
                    match self.virtual_workspace_manager.workspace_for_window(space, wid) {
                        Some(workspace_id) => workspace_id,
                        None => match self.virtual_workspace_manager.auto_assign_window(wid, space)
                        {
                            Ok(workspace_id) => workspace_id,
                            Err(e) => {
                                warn!("Failed to auto-assign window to workspace: {:?}", e);
                                self.virtual_workspace_manager
                                    .active_workspace(space)
                                    .expect("No active workspace available")
                            }
                        },
                    };

                let should_be_floating = self.floating.is_floating(wid);

                if should_be_floating {
                    self.floating.add_active(space, wid.pid, wid);
                } else if let Some(layout) =
                    self.workspace_layouts.active(space, assigned_workspace)
                {
                    if !self.tree.contains_window(layout, wid) {
                        self.tree.add_window_after_selection(layout, wid);
                    }
                } else {
                    warn!(
                        "No active layout for workspace {:?} on space {:?}; window {:?} not added to tree",
                        assigned_workspace, space, wid
                    );
                }

                self.broadcast_windows_changed(space);
            }
            LayoutEvent::WindowRemoved(wid) => {
                let affected_space: Option<SpaceId> = self.space_with_window(wid);

                self.tree.remove_window(wid);

                self.floating.remove_floating(wid);

                self.virtual_workspace_manager.remove_window(wid);

                self.virtual_workspace_manager.remove_floating_position(wid);

                if self.focused_window == Some(wid) {
                    self.focused_window = None;
                }

                if let Some(space) = affected_space {
                    self.broadcast_windows_changed(space);
                }

                self.rebalance_all_layouts();
            }
            LayoutEvent::WindowFocused(space, wid) => {
                self.focused_window = Some(wid);
                if self.floating.is_floating(wid) {
                    self.floating.set_last_focus(Some(wid));
                } else {
                    let layout = self.layout(space);
                    let _ = self.tree.select_window(layout, wid);
                    if let Some(workspace_id) =
                        self.virtual_workspace_manager.active_workspace(space)
                    {
                        self.virtual_workspace_manager.set_last_focused_window(
                            space,
                            workspace_id,
                            Some(wid),
                        );
                    }
                }
            }
            LayoutEvent::WindowResized {
                wid,
                old_frame,
                new_frame,
                screens,
            } => {
                for (space, screen_frame, display_uuid) in screens {
                    let layout = self.layout(space);
                    let gaps =
                        self.layout_settings.gaps.effective_for_display(display_uuid.as_deref());
                    self.tree.on_window_resized(
                        layout,
                        wid,
                        old_frame,
                        new_frame,
                        screen_frame,
                        &gaps,
                    );

                    if let Some(ws) = self.virtual_workspace_manager.active_workspace(space) {
                        self.workspace_layouts.mark_last_saved(space, ws, layout);
                    }
                }
            }
        }
        EventResponse::default()
    }

    pub fn handle_command(
        &mut self,
        space: Option<SpaceId>,
        visible_spaces: &[SpaceId],
        visible_space_centers: &HashMap<SpaceId, CGPoint>,
        command: LayoutCommand,
    ) -> EventResponse {
        if let Some(space) = space {
            let layout = self.layout(space);
            debug!("Tree:\n{}", self.tree.draw_tree(layout).trim());
            debug!(selection_window = ?self.tree.selected_window(layout));
        }
        let is_floating = if let Some(focus) = self.focused_window {
            self.floating.is_floating(focus)
        } else {
            false
        };
        debug!(?self.focused_window, last_floating_focus=?self.floating.last_focus(), ?is_floating);

        if let LayoutCommand::ToggleWindowFloating = &command {
            let Some(wid) = self.focused_window else {
                return EventResponse::default();
            };
            if is_floating {
                if let Some(space) = space {
                    let assigned_workspace = self
                        .virtual_workspace_manager
                        .workspace_for_window(space, wid)
                        .unwrap_or_else(|| {
                            self.virtual_workspace_manager
                                .active_workspace(space)
                                .expect("No active workspace available")
                        });

                    if let Some(layout) = self.workspace_layouts.active(space, assigned_workspace) {
                        self.tree.add_window_after_selection(layout, wid);
                        debug!(
                            "Re-added floating window {:?} to tiling tree in workspace {:?}",
                            wid, assigned_workspace
                        );
                    }

                    self.floating.remove_active(space, wid.pid, wid);
                }
                self.floating.remove_floating(wid);
                self.floating.set_last_focus(None);
            } else {
                if let Some(space) = space {
                    self.floating.add_active(space, wid.pid, wid);
                }
                self.tree.remove_window(wid);
                self.floating.add_floating(wid);
                self.floating.set_last_focus(Some(wid));
                debug!("Removed window {:?} from tiling tree, now floating", wid);
            }
            return EventResponse::default();
        }

        let Some(space) = space else {
            return EventResponse::default();
        };
        let workspace_id = match self.virtual_workspace_manager.active_workspace(space) {
            Some(id) => id,
            None => {
                warn!("No active virtual workspace for space {:?}", space);
                return EventResponse::default();
            }
        };
        let layout = match self.workspace_layouts.active(space, workspace_id) {
            Some(id) => id,
            None => {
                warn!(
                    "No active layout for workspace {:?} on space {:?}; command ignored",
                    workspace_id, space
                );
                return EventResponse::default();
            }
        };

        if let LayoutCommand::ToggleFocusFloating = &command {
            if is_floating {
                let selection = self.tree.selected_window(layout);
                let mut raise_windows = self.tree.visible_windows_in_layout(layout);
                let focus_window = selection.or_else(|| raise_windows.pop());
                return EventResponse { raise_windows, focus_window };
            } else {
                let floating_windows: Vec<WindowId> =
                    self.active_floating_windows_in_workspace(space);
                let mut raise_windows: Vec<_> = floating_windows
                    .iter()
                    .copied()
                    .filter(|wid| Some(*wid) != self.floating.last_focus())
                    .collect();
                let focus_window = self.floating.last_focus().or_else(|| raise_windows.pop());
                return EventResponse { raise_windows, focus_window };
            }
        }

<<<<<<< HEAD
=======
        let next_space = |direction| {
            if visible_spaces.len() <= 1 {
                return None;
            }
            let idx = visible_spaces.iter().enumerate().find(|(_, s)| **s == space)?.0;
            let idx = match direction {
                Direction::Left | Direction::Up => idx as i32 - 1,
                Direction::Right | Direction::Down => idx as i32 + 1,
            };
            let idx = idx.rem_euclid(visible_spaces.len() as i32);
            Some(visible_spaces[idx as usize])
        };

        let make_response = |raise_windows: Vec<WindowId>| {
            if raise_windows.is_empty() {
                EventResponse::default()
            } else {
                EventResponse {
                    raise_windows,
                    focus_window: None,
                }
            }
        };

>>>>>>> 54a65211
        match command {
            LayoutCommand::ToggleWindowFloating => unreachable!(),
            LayoutCommand::ToggleFocusFloating => unreachable!(),

            LayoutCommand::SwapWindows(a, b) => {
                let layout = self.layout(space);
                let _ = self.tree.swap_windows(layout, a, b);

                EventResponse::default()
            }
            LayoutCommand::ScrollWorkspace { delta, finalize } => {
                if let LayoutSystemKind::Scroll(system) = &mut self.tree {
                    let mut focus_window = None;
                    if delta.abs() > f64::EPSILON {
                        focus_window = system.scroll_by(layout, delta);
                    }
                    if finalize {
                        let finalized_window = system.finalize_scroll(layout);
                        focus_window = finalized_window.or(focus_window);
                    }

                    if let Some(wid) = focus_window {
                        self.focused_window = Some(wid);
                        self.virtual_workspace_manager.set_last_focused_window(
                            space,
                            workspace_id,
                            Some(wid),
                        );
                        return EventResponse {
                            focus_window: Some(wid),
                            raise_windows: vec![wid],
                        };
                    }
                }

                EventResponse::default()
            }

            LayoutCommand::ShiftViewport { delta, finalize } => {
                if let LayoutSystemKind::Scroll(system) = &mut self.tree {
                    if delta.abs() > f64::EPSILON {
                        system.shift_view_by(layout, delta);
                    }
                    if finalize {
                        if let Some(wid) = system.finalize_scroll(layout) {
                            self.focused_window = Some(wid);
                            self.virtual_workspace_manager.set_last_focused_window(
                                space,
                                workspace_id,
                                Some(wid),
                            );
                            return EventResponse {
                                focus_window: Some(wid),
                                raise_windows: vec![wid],
                            };
                        }
                    }
                }
                EventResponse::default()
            }

            LayoutCommand::NextWindow => self.move_focus_internal(
                space,
                visible_spaces,
                visible_space_centers,
                Direction::Left,
                is_floating,
            ),
            LayoutCommand::PrevWindow => self.move_focus_internal(
                space,
                visible_spaces,
                visible_space_centers,
                Direction::Right,
                is_floating,
            ),
            LayoutCommand::MoveFocus(direction) => {
                debug!(
                    "MoveFocus command received, direction: {:?}, is_floating: {}",
                    direction, is_floating
                );
                return self.move_focus_internal(
                    space,
                    visible_spaces,
                    visible_space_centers,
                    direction,
                    is_floating,
                );
            }
            LayoutCommand::Ascend => {
                if is_floating {
                    return EventResponse::default();
                }
                self.tree.ascend_selection(layout);
                EventResponse::default()
            }
            LayoutCommand::Descend => {
                self.tree.descend_selection(layout);
                EventResponse::default()
            }
            LayoutCommand::MoveNode(direction) => {
                self.workspace_layouts.mark_last_saved(space, workspace_id, layout);
                if !self.tree.move_selection(layout, direction) {
                    if let Some(new_space) = self.next_space_for_direction(
                        space,
                        direction,
                        visible_spaces,
                        visible_space_centers,
                    ) {
                        let new_layout = self.layout(new_space);
                        self.tree.move_selection_to_layout_after_selection(layout, new_layout);
                    }
                }
                EventResponse::default()
            }
            LayoutCommand::MoveColumn(direction) => {
                if self.tree.move_column(layout, direction) {
                    self.workspace_layouts.mark_last_saved(space, workspace_id, layout);
                }
                EventResponse::default()
            }
            LayoutCommand::ConsumeWindow(direction) => {
                if self.tree.consume_selection(layout, direction) {
                    self.workspace_layouts.mark_last_saved(space, workspace_id, layout);
                }
                EventResponse::default()
            }
            LayoutCommand::ExpelWindow(direction) => {
                if self.tree.expel_selection(layout, direction) {
                    self.workspace_layouts.mark_last_saved(space, workspace_id, layout);
                }
                EventResponse::default()
            }
            LayoutCommand::ToggleFullscreen => {
                let raise_windows = self.tree.toggle_action(
                    layout,
                    crate::layout_engine::systems::ToggleAction::Fullscreen { within_gaps: false },
                );
                make_response(raise_windows)
            }
            LayoutCommand::ToggleFullscreenWithinGaps => {
                let raise_windows = self.tree.toggle_action(
                    layout,
                    crate::layout_engine::systems::ToggleAction::Fullscreen { within_gaps: true },
                );
                make_response(raise_windows)
            }
            LayoutCommand::ToggleFullWidth => {
                let raise_windows = self
                    .tree
                    .toggle_action(layout, crate::layout_engine::systems::ToggleAction::FullWidth);
                make_response(raise_windows)
            }
            // handled by upper reactor
            LayoutCommand::NextWorkspace(_)
            | LayoutCommand::PrevWorkspace(_)
            | LayoutCommand::SwitchToWorkspace(_)
            | LayoutCommand::MoveWindowToWorkspace { .. }
            | LayoutCommand::CreateWorkspace
            | LayoutCommand::SwitchToLastWorkspace => EventResponse::default(),
            LayoutCommand::JoinWindow(direction) => {
                self.workspace_layouts.mark_last_saved(space, workspace_id, layout);
                self.tree.join_selection_with_direction(layout, direction);
                EventResponse::default()
            }
            LayoutCommand::ToggleStack => {
                self.workspace_layouts.mark_last_saved(space, workspace_id, layout);
                let default_orientation: crate::common::config::StackDefaultOrientation =
                    self.layout_settings.stack.default_orientation;
                let unstacked_windows =
                    self.tree.unstack_parent_of_selection(layout, default_orientation);

                if !unstacked_windows.is_empty() {
                    return EventResponse {
                        raise_windows: unstacked_windows,
                        focus_window: None,
                    };
                }

                let stacked_windows =
                    self.tree.apply_stacking_to_parent_of_selection(layout, default_orientation);
                if !stacked_windows.is_empty() {
                    return EventResponse {
                        raise_windows: stacked_windows,
                        focus_window: None,
                    };
                }

                let visible_windows = self.tree.visible_windows_in_layout(layout);
                if !visible_windows.is_empty() {
                    EventResponse {
                        raise_windows: visible_windows,
                        focus_window: None,
                    }
                } else {
                    EventResponse::default()
                }
            }
            LayoutCommand::UnjoinWindows => {
                self.workspace_layouts.mark_last_saved(space, workspace_id, layout);
                self.tree.unjoin_selection(layout);
                EventResponse::default()
            }
            LayoutCommand::ToggleOrientation => {
                self.workspace_layouts.mark_last_saved(space, workspace_id, layout);

                let resp = match &mut self.tree {
                    LayoutSystemKind::Traditional(s) => {
                        if s.parent_of_selection_is_stacked(layout) {
                            let default_orientation: crate::common::config::StackDefaultOrientation =
                                self.layout_settings.stack.default_orientation;
                            let toggled_windows = s
                                .apply_stacking_to_parent_of_selection(layout, default_orientation);
                            if !toggled_windows.is_empty() {
                                EventResponse {
                                    raise_windows: toggled_windows,
                                    focus_window: None,
                                }
                            } else {
                                EventResponse::default()
                            }
                        } else {
                            s.toggle_tile_orientation(layout);
                            EventResponse::default()
                        }
                    }
                    LayoutSystemKind::Bsp(s) => {
                        s.toggle_tile_orientation(layout);
                        EventResponse::default()
                    }
<<<<<<< HEAD
                    LayoutSystemKind::Scroll(_) => EventResponse::default(),
=======
                    LayoutSystemKind::Scroll(s) => {
                        s.toggle_tile_orientation(layout);
                        EventResponse::default()
                    }
>>>>>>> 54a65211
                };

                resp
            }
            LayoutCommand::ResizeWindowGrow => {
                if is_floating {
                    return EventResponse::default();
                }

                self.workspace_layouts.mark_last_saved(space, workspace_id, layout);
                let resize_amount = 0.05;
                self.tree.resize_selection_by(layout, resize_amount);
                EventResponse::default()
            }
            LayoutCommand::ResizeWindowShrink => {
                if is_floating {
                    return EventResponse::default();
                }

                self.workspace_layouts.mark_last_saved(space, workspace_id, layout);
                let resize_amount = -0.05;
                self.tree.resize_selection_by(layout, resize_amount);
                EventResponse::default()
            }
            LayoutCommand::ResizeWindowBy { amount } => {
                if is_floating {
                    return EventResponse::default();
                }

                self.workspace_layouts.mark_last_saved(space, workspace_id, layout);
                self.tree.resize_selection_by(layout, amount);
                EventResponse::default()
            }
        }
    }

    pub fn calculate_layout(
        &mut self,
        space: SpaceId,
        screen: CGRect,
        gaps: &crate::common::config::GapSettings,
        stack_line_thickness: f64,
        stack_line_horiz: crate::common::config::HorizontalPlacement,
        stack_line_vert: crate::common::config::VerticalPlacement,
    ) -> Vec<(WindowId, CGRect)> {
        let layout = self.layout(space);
        self.tree.calculate_layout(
            layout,
            screen,
            self.layout_settings.stack.stack_offset,
            gaps,
            stack_line_thickness,
            stack_line_horiz,
            stack_line_vert,
        )
    }

    pub fn calculate_layout_with_virtual_workspaces<F>(
        &self,
        space: SpaceId,
        screen: CGRect,
        gaps: &crate::common::config::GapSettings,
        stack_line_thickness: f64,
        stack_line_horiz: crate::common::config::HorizontalPlacement,
        stack_line_vert: crate::common::config::VerticalPlacement,
        get_window_size: F,
    ) -> Vec<(WindowId, CGRect)>
    where
        F: Fn(WindowId) -> CGSize,
    {
        use crate::model::HideCorner;

        let mut positions = HashMap::default();

        if let Some(active_workspace_id) = self.virtual_workspace_manager.active_workspace(space) {
            if let Some(layout) = self.workspace_layouts.active(space, active_workspace_id) {
                let tiled_positions = self.tree.calculate_layout(
                    layout,
                    screen,
                    self.layout_settings.stack.stack_offset,
                    gaps,
                    stack_line_thickness,
                    stack_line_horiz,
                    stack_line_vert,
                );
                for (wid, rect) in tiled_positions {
                    positions.insert(wid, rect);
                }
            }

            let floating_positions = self
                .virtual_workspace_manager
                .get_workspace_floating_positions(space, active_workspace_id);
            for (window_id, stored_position) in floating_positions {
                if self.floating.is_floating(window_id) {
                    positions.insert(window_id, stored_position);
                }
            }
        }

        let hidden_windows = self.virtual_workspace_manager.windows_in_inactive_workspaces(space);
        for (index, wid) in hidden_windows.into_iter().enumerate() {
            let original_size = get_window_size(wid);
            let app_bundle_id = self.get_app_bundle_id_for_window(wid);
            let hidden_rect = self.virtual_workspace_manager.calculate_hidden_position(
                screen,
                index,
                original_size,
                HideCorner::BottomRight,
                app_bundle_id.as_deref(),
            );
            positions.insert(wid, hidden_rect);
        }

        positions.into_iter().collect()
    }

    pub fn collect_group_containers_in_selection_path(
        &mut self,
        space: SpaceId,
        screen: CGRect,
        gaps: &crate::common::config::GapSettings,
        stack_line_thickness: f64,
        stack_line_horiz: crate::common::config::HorizontalPlacement,
        stack_line_vert: crate::common::config::VerticalPlacement,
    ) -> Vec<GroupContainerInfo> {
        let layout_id = self.layout(space);
        match &self.tree {
            LayoutSystemKind::Traditional(s) => s.collect_group_containers_in_selection_path(
                layout_id,
                screen,
                self.layout_settings.stack.stack_offset,
                gaps,
                stack_line_thickness,
                stack_line_horiz,
                stack_line_vert,
            ),
            _ => Vec::new(),
        }
    }

    pub fn calculate_layout_for_workspace(
        &self,
        space: SpaceId,
        workspace_id: crate::model::VirtualWorkspaceId,
        screen: CGRect,
        gaps: &crate::common::config::GapSettings,
        stack_line_thickness: f64,
        stack_line_horiz: crate::common::config::HorizontalPlacement,
        stack_line_vert: crate::common::config::VerticalPlacement,
    ) -> Vec<(WindowId, CGRect)> {
        let mut positions = HashMap::default();

        if let Some(layout) = self.workspace_layouts.active(space, workspace_id) {
            let tiled_positions = self.tree.calculate_layout(
                layout,
                screen,
                self.layout_settings.stack.stack_offset,
                gaps,
                stack_line_thickness,
                stack_line_horiz,
                stack_line_vert,
            );
            for (wid, rect) in tiled_positions {
                positions.insert(wid, rect);
            }
        }

        let floating_positions = self
            .virtual_workspace_manager
            .get_workspace_floating_positions(space, workspace_id);
        for (window_id, stored_position) in floating_positions {
            if self.floating.is_floating(window_id) {
                positions.insert(window_id, stored_position);
            }
        }

        positions.into_iter().collect()
    }

    fn get_app_bundle_id_for_window(&self, _window_id: WindowId) -> Option<String> {
        // The bundle ID is stored in the app info, which we can access via the PID
        // Note: This would need to be available from the reactor state, but since
        // we're in the layout engine, we don't have direct access to that.
        // For now, we'll return None, but this could be improved by passing
        // app information through the layout calculation or storing it separately.

        None
    }

    fn layout(&mut self, space: SpaceId) -> LayoutId {
        let workspace_id = match self.virtual_workspace_manager.active_workspace(space) {
            Some(ws) => ws,
            None => {
                let list = self.virtual_workspace_manager_mut().list_workspaces(space);
                if let Some((first_id, _)) = list.first() {
                    *first_id
                } else {
                    let _ = self.virtual_workspace_manager.active_workspace(space);
                    self.virtual_workspace_manager_mut()
                        .list_workspaces(space)
                        .first()
                        .map(|(id, _)| *id)
                        .expect("No active workspace for space and none could be created")
                }
            }
        };

        // If there's no active layout registered for this workspace, try to ensure
        // one exists. Some code paths call `layout()` before a SpaceExposed event
        // has run; avoid panicking in that case by creating an active layout for
        // the workspace using a reasonable default size.
        if let Some(layout) = self.workspace_layouts.active(space, workspace_id) {
            layout
        } else {
            // Create active layouts for all workspaces on this space using a
            // reasonable default size so callers of `layout()` won't panic.
            let workspaces = self
                .virtual_workspace_manager_mut()
                .list_workspaces(space)
                .into_iter()
                .map(|(id, _)| id);
            let default_size = CGSize::new(1000.0, 1000.0);
            self.workspace_layouts.ensure_active_for_space(
                space,
                default_size,
                workspaces,
                &mut self.tree,
            );

            // After ensuring an active layout exists, return it. If something
            // unexpected happened, surface an informative panic.
            self.workspace_layouts
                .active(space, workspace_id)
                .expect("Failed to create an active layout for the workspace")
        }
    }

    pub fn load(path: PathBuf) -> anyhow::Result<Self> {
        let mut buf = String::new();
        File::open(path)?.read_to_string(&mut buf)?;
        Ok(ron::from_str(&buf)?)
    }

    pub fn save(&self, path: PathBuf) -> std::io::Result<()> {
        if let Some(parent) = path.parent() {
            fs::create_dir_all(parent)?;
        }
        File::create(path)?.write_all(self.serialize_to_string().as_bytes())?;
        Ok(())
    }

    pub fn serialize_to_string(&self) -> String { ron::ser::to_string(&self).unwrap() }

    #[cfg(test)]
    pub(crate) fn selected_window(&mut self, space: SpaceId) -> Option<WindowId> {
        let layout = self.layout(space);
        self.tree.selected_window(layout)
    }

    pub fn handle_virtual_workspace_command(
        &mut self,
        space: SpaceId,
        command: &LayoutCommand,
    ) -> EventResponse {
        match command {
            LayoutCommand::NextWorkspace(skip_empty) => {
                if let Some(current_workspace) =
                    self.virtual_workspace_manager.active_workspace(space)
                {
                    if let Some(next_workspace) = self.virtual_workspace_manager.next_workspace(
                        space,
                        current_workspace,
                        *skip_empty,
                    ) {
                        self.virtual_workspace_manager.set_active_workspace(space, next_workspace);

                        self.update_active_floating_windows(space);

                        self.broadcast_workspace_changed(space);
                        self.broadcast_windows_changed(space);

                        return self.refocus_workspace(space, next_workspace);
                    }
                }
                EventResponse::default()
            }
            LayoutCommand::PrevWorkspace(skip_empty) => {
                if let Some(current_workspace) =
                    self.virtual_workspace_manager.active_workspace(space)
                {
                    if let Some(prev_workspace) = self.virtual_workspace_manager.prev_workspace(
                        space,
                        current_workspace,
                        *skip_empty,
                    ) {
                        self.virtual_workspace_manager.set_active_workspace(space, prev_workspace);

                        self.update_active_floating_windows(space);

                        self.broadcast_workspace_changed(space);
                        self.broadcast_windows_changed(space);

                        return self.refocus_workspace(space, prev_workspace);
                    }
                }
                EventResponse::default()
            }
            LayoutCommand::SwitchToWorkspace(workspace_index) => {
                let workspaces = self.virtual_workspace_manager_mut().list_workspaces(space);
                if let Some((workspace_id, _)) = workspaces.get(*workspace_index) {
                    let workspace_id = *workspace_id;
                    if self.virtual_workspace_manager.active_workspace(space) == Some(workspace_id)
                    {
                        // Check if workspace_auto_back_and_forth is enabled
                        if self.virtual_workspace_manager.workspace_auto_back_and_forth() {
                            // Switch to last workspace instead
                            if let Some(last_workspace) =
                                self.virtual_workspace_manager.last_workspace(space)
                            {
                                self.virtual_workspace_manager
                                    .set_active_workspace(space, last_workspace);
                                self.update_active_floating_windows(space);
                                self.broadcast_workspace_changed(space);
                                self.broadcast_windows_changed(space);
                                return self.refocus_workspace(space, last_workspace);
                            }
                        }
                        return EventResponse::default();
                    }
                    self.virtual_workspace_manager.set_active_workspace(space, workspace_id);

                    self.update_active_floating_windows(space);

                    self.broadcast_workspace_changed(space);
                    self.broadcast_windows_changed(space);

                    return self.refocus_workspace(space, workspace_id);
                }
                EventResponse::default()
            }
            LayoutCommand::MoveWindowToWorkspace {
                workspace: workspace_index,
                window_id: maybe_id,
            } => {
                let focused_window = if let Some(spec_u32) = maybe_id {
                    match self.virtual_workspace_manager.find_window_by_idx(space, *spec_u32) {
                        Some(w) => w,
                        None => return EventResponse::default(),
                    }
                } else {
                    match self.focused_window {
                        Some(wid) => wid,
                        None => return EventResponse::default(),
                    }
                };

                let inferred_space = self.space_with_window(focused_window);
                let op_space = if inferred_space == Some(space) {
                    space
                } else {
                    inferred_space.unwrap_or(space)
                };

                let workspaces = self.virtual_workspace_manager_mut().list_workspaces(op_space);
                let Some((target_workspace_id, _)) = workspaces.get(*workspace_index) else {
                    return EventResponse::default();
                };
                let target_workspace_id = *target_workspace_id;

                let Some(current_workspace_id) =
                    self.virtual_workspace_manager.workspace_for_window(op_space, focused_window)
                else {
                    return EventResponse::default();
                };

                if current_workspace_id == target_workspace_id {
                    return EventResponse::default();
                }

                let is_floating = self.floating.is_floating(focused_window);

                if is_floating {
                    self.floating.remove_active(op_space, focused_window.pid, focused_window);
                } else if let Some(_layout) =
                    self.workspace_layouts.active(op_space, current_workspace_id)
                {
                    self.tree.remove_window(focused_window);
                }

                let assigned = self.virtual_workspace_manager.assign_window_to_workspace(
                    op_space,
                    focused_window,
                    target_workspace_id,
                );
                if !assigned {
                    if is_floating {
                        self.floating.add_active(op_space, focused_window.pid, focused_window);
                    } else if let Some(prev_layout) =
                        self.workspace_layouts.active(op_space, current_workspace_id)
                    {
                        self.tree.add_window_after_selection(prev_layout, focused_window);
                    }
                    return EventResponse::default();
                }

                if !is_floating {
                    if let Some(target_layout) =
                        self.workspace_layouts.active(op_space, target_workspace_id)
                    {
                        self.tree.add_window_after_selection(target_layout, focused_window);
                    }
                }

                let active_workspace = self.virtual_workspace_manager.active_workspace(op_space);

                if Some(target_workspace_id) == active_workspace {
                    if is_floating {
                        self.floating.add_active(op_space, focused_window.pid, focused_window);
                    }
                    return EventResponse {
                        focus_window: Some(focused_window),
                        raise_windows: vec![],
                    };
                } else if Some(current_workspace_id) == active_workspace {
                    self.focused_window = None;
                    self.virtual_workspace_manager.set_last_focused_window(
                        op_space,
                        current_workspace_id,
                        None,
                    );

                    let remaining_windows =
                        self.virtual_workspace_manager.windows_in_active_workspace(op_space);
                    if let Some(&new_focus) = remaining_windows.first() {
                        return EventResponse {
                            focus_window: Some(new_focus),
                            raise_windows: vec![],
                        };
                    }
                }

                self.virtual_workspace_manager.set_last_focused_window(
                    op_space,
                    target_workspace_id,
                    Some(focused_window),
                );

                self.broadcast_windows_changed(op_space);
                EventResponse::default()
            }
            LayoutCommand::CreateWorkspace => {
                match self.virtual_workspace_manager.create_workspace(space, None) {
                    Ok(_workspace_id) => {
                        self.broadcast_workspace_changed(space);
                    }
                    Err(e) => {
                        warn!("Failed to create new workspace: {:?}", e);
                    }
                }
                EventResponse::default()
            }
            LayoutCommand::SwitchToLastWorkspace => {
                if let Some(last_workspace) = self.virtual_workspace_manager.last_workspace(space) {
                    self.virtual_workspace_manager.set_active_workspace(space, last_workspace);

                    self.update_active_floating_windows(space);

                    self.broadcast_workspace_changed(space);
                    self.broadcast_windows_changed(space);

                    return self.refocus_workspace(space, last_workspace);
                }
                EventResponse::default()
            }
            _ => EventResponse::default(),
        }
    }

    pub fn virtual_workspace_manager(&self) -> &VirtualWorkspaceManager {
        &self.virtual_workspace_manager
    }

    pub fn virtual_workspace_manager_mut(&mut self) -> &mut VirtualWorkspaceManager {
        &mut self.virtual_workspace_manager
    }

    pub fn active_workspace(&self, space: SpaceId) -> Option<crate::model::VirtualWorkspaceId> {
        self.virtual_workspace_manager.active_workspace(space)
    }

    pub fn active_workspace_idx(&self, space: SpaceId) -> Option<u64> {
        self.virtual_workspace_manager.active_workspace_idx(space)
    }

    pub fn workspace_name(
        &self,
        space: SpaceId,
        workspace_id: crate::model::VirtualWorkspaceId,
    ) -> Option<String> {
        self.virtual_workspace_manager
            .workspace_info(space, workspace_id)
            .map(|ws| ws.name.clone())
    }

    pub fn windows_in_active_workspace(&self, space: SpaceId) -> Vec<WindowId> {
        self.virtual_workspace_manager.windows_in_active_workspace(space)
    }

    pub fn get_workspace_stats(&self) -> crate::model::virtual_workspace::WorkspaceStats {
        self.virtual_workspace_manager.get_stats()
    }

    pub fn is_window_floating(&self, window_id: WindowId) -> bool {
        self.floating.is_floating(window_id)
    }

    fn update_active_floating_windows(&mut self, space: SpaceId) {
        let windows_in_workspace =
            self.virtual_workspace_manager.windows_in_active_workspace(space);
        self.floating.rebuild_active_for_workspace(space, windows_in_workspace);
    }

    pub fn store_floating_window_positions(
        &mut self,
        space: SpaceId,
        floating_positions: &[(WindowId, CGRect)],
    ) {
        self.virtual_workspace_manager
            .store_current_floating_positions(space, floating_positions);
    }

    fn broadcast_workspace_changed(&self, space_id: SpaceId) {
        if let Some(ref broadcast_tx) = self.broadcast_tx {
            if let Some((active_workspace_id, active_workspace_name)) =
                self.active_workspace_id_and_name(space_id)
            {
                let display_uuid = self.display_uuid_for_space(space_id);
                let _ = broadcast_tx.send(BroadcastEvent::WorkspaceChanged {
                    workspace_id: active_workspace_id,
                    workspace_name: active_workspace_name.clone(),
                    space_id,
                    display_uuid,
                });
            }
        }
    }

    fn broadcast_windows_changed(&self, space_id: SpaceId) {
        if let Some(ref broadcast_tx) = self.broadcast_tx {
            if let Some((workspace_id, workspace_name)) =
                self.active_workspace_id_and_name(space_id)
            {
                let windows = self
                    .virtual_workspace_manager
                    .windows_in_active_workspace(space_id)
                    .iter()
                    .map(|window_id| window_id.to_debug_string())
                    .collect();

                let display_uuid = self.display_uuid_for_space(space_id);
                let event = BroadcastEvent::WindowsChanged {
                    workspace_id,
                    workspace_name,
                    windows,
                    space_id,
                    display_uuid,
                };

                let _ = broadcast_tx.send(event);
            }
        }
    }

    pub fn debug_log_workspace_stats(&self) {
        let stats = self.virtual_workspace_manager.get_stats();
        info!(
            "Workspace Stats: {} workspaces, {} windows, {} active spaces",
            stats.total_workspaces, stats.total_windows, stats.active_spaces
        );

        for (workspace_id, window_count) in &stats.workspace_window_counts {
            info!("  - '{:?}': {} windows", workspace_id, window_count);
        }
    }

    pub fn debug_log_workspace_state(&self, space: SpaceId) {
        if let Some(active_workspace) = self.virtual_workspace_manager.active_workspace(space) {
            if let Some(workspace) =
                self.virtual_workspace_manager.workspace_info(space, active_workspace)
            {
                let active_windows =
                    self.virtual_workspace_manager.windows_in_active_workspace(space);
                let inactive_windows =
                    self.virtual_workspace_manager.windows_in_inactive_workspaces(space);

                info!(
                    "Space {:?}: Active workspace '{}' with {} windows",
                    space,
                    workspace.name,
                    active_windows.len()
                );
                info!("  Active windows: {:?}", active_windows);
                info!("  Inactive windows: {} total", inactive_windows.len());
                if !inactive_windows.is_empty() {
                    info!("  Inactive window IDs: {:?}", inactive_windows);
                }
            }
        } else {
            warn!("Space {:?}: No active workspace set", space);
        }
    }

    fn rebalance_all_layouts(&mut self) {
        self.workspace_layouts.for_each_active(|layout| self.tree.rebalance(layout));
    }

    pub fn is_window_in_active_workspace(&self, space: SpaceId, window_id: WindowId) -> bool {
        self.virtual_workspace_manager.is_window_in_active_workspace(space, window_id)
    }
}

#[cfg(test)]
mod tests {
    use objc2_core_foundation::CGPoint;

    use super::*;
    use crate::common::collections::HashMap;
    use crate::common::config::{LayoutSettings, VirtualWorkspaceSettings};

    fn test_engine() -> LayoutEngine {
        LayoutEngine::new(
            &VirtualWorkspaceSettings::default(),
            &LayoutSettings::default(),
            None,
        )
    }

    fn build_three_spaces() -> (
        Vec<SpaceId>,
        HashMap<SpaceId, CGPoint>,
        SpaceId,
        SpaceId,
        SpaceId,
    ) {
        let left = SpaceId::new(1);
        let right = SpaceId::new(2);
        let middle = SpaceId::new(3);

        let mut centers = HashMap::default();
        centers.insert(left, CGPoint::new(0.0, 0.0));
        centers.insert(right, CGPoint::new(4000.0, 0.0));
        centers.insert(middle, CGPoint::new(2000.0, 0.0));

        (vec![left, right, middle], centers, left, middle, right)
    }

    #[test]
    fn next_space_for_direction_respects_physical_layout() {
        let engine = test_engine();
        let (visible_spaces, centers, left, middle, right) = build_three_spaces();

        assert_eq!(
            engine.next_space_for_direction(middle, Direction::Right, &visible_spaces, &centers),
            Some(right)
        );
        assert_eq!(
            engine.next_space_for_direction(middle, Direction::Left, &visible_spaces, &centers),
            Some(left)
        );
        assert_eq!(
            engine.next_space_for_direction(middle, Direction::Up, &visible_spaces, &centers),
            None
        );
    }
}<|MERGE_RESOLUTION|>--- conflicted
+++ resolved
@@ -26,11 +26,7 @@
 }
 
 #[non_exhaustive]
-<<<<<<< HEAD
-#[derive(Serialize, Deserialize, Debug, Clone, PartialEq)]
-=======
 #[derive(Serialize, Deserialize, Debug, Clone, PartialEq, Copy)]
->>>>>>> 54a65211
 #[serde(rename_all = "snake_case")]
 pub enum LayoutCommand {
     NextWindow,
@@ -59,14 +55,12 @@
 
     ResizeWindowGrow,
     ResizeWindowShrink,
-<<<<<<< HEAD
     ResizeWindowBy {
         amount: f64,
-=======
+    },
     ScrollWorkspace {
         delta: f64,
         finalize: bool,
->>>>>>> 54a65211
     },
 
     NextWorkspace(Option<bool>),
@@ -474,14 +468,10 @@
                 LayoutSystemKind::Bsp(crate::layout_engine::BspLayoutSystem::default())
             }
             crate::common::config::LayoutMode::Scroll => {
-<<<<<<< HEAD
                 LayoutSystemKind::Scroll(crate::layout_engine::ScrollLayoutSystem::new(
                     layout_settings.scroll.visible_columns,
                     layout_settings.scroll.infinite_loop,
                 ))
-=======
-                LayoutSystemKind::Scroll(crate::layout_engine::ScrollLayoutSystem::default())
->>>>>>> 54a65211
             }
         };
 
@@ -842,21 +832,6 @@
             }
         }
 
-<<<<<<< HEAD
-=======
-        let next_space = |direction| {
-            if visible_spaces.len() <= 1 {
-                return None;
-            }
-            let idx = visible_spaces.iter().enumerate().find(|(_, s)| **s == space)?.0;
-            let idx = match direction {
-                Direction::Left | Direction::Up => idx as i32 - 1,
-                Direction::Right | Direction::Down => idx as i32 + 1,
-            };
-            let idx = idx.rem_euclid(visible_spaces.len() as i32);
-            Some(visible_spaces[idx as usize])
-        };
-
         let make_response = |raise_windows: Vec<WindowId>| {
             if raise_windows.is_empty() {
                 EventResponse::default()
@@ -868,7 +843,6 @@
             }
         };
 
->>>>>>> 54a65211
         match command {
             LayoutCommand::ToggleWindowFloating => unreachable!(),
             LayoutCommand::ToggleFocusFloating => unreachable!(),
@@ -1098,14 +1072,10 @@
                         s.toggle_tile_orientation(layout);
                         EventResponse::default()
                     }
-<<<<<<< HEAD
-                    LayoutSystemKind::Scroll(_) => EventResponse::default(),
-=======
                     LayoutSystemKind::Scroll(s) => {
                         s.toggle_tile_orientation(layout);
                         EventResponse::default()
                     }
->>>>>>> 54a65211
                 };
 
                 resp
